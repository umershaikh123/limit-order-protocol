--- conflicted
+++ resolved
@@ -386,33 +386,6 @@
             await expect(fillTx).to.changeTokenBalance(weth, addr, -2);
             await expect(fillTx).to.changeEtherBalance(addr1, 2);
         });
-<<<<<<< HEAD
-
-        it('allow taker rate improvement', async function () {
-            const { dai, weth, swap, chainId, takerIncreaser } = await loadFixture(deployContractsAndInit);
-            // Order: 10 DAI => 2 WETH
-            // Swap:  10 DAI => 3 WETH
-
-            const order = buildOrder({
-                makerAsset: dai.address,
-                takerAsset: weth.address,
-                makingAmount: 10,
-                takingAmount: 2,
-                maker: addr1.address,
-                makerTraits: buildMakerTraits({ allowPriceImprovement: true }),
-            });
-
-            const { r, _vs: vs } = ethers.utils.splitSignature(await signOrder(order, chainId, swap.address, addr1));
-            const takerTraits = buildTakerTraits({
-                minRetrun: 2n,
-                interaction: takerIncreaser.address,
-            });
-            const fillTx = swap.fillOrderArgs(order, r, vs, 10, takerTraits.traits, takerTraits.args);
-            await expect(fillTx).to.changeTokenBalances(dai, [addr, addr1], [10, -10]);
-            await expect(fillTx).to.changeTokenBalances(weth, [addr, addr1], [-3, 3]);
-        });
-=======
->>>>>>> 7a59794c
     });
 
     describe('Permit', function () {
@@ -443,12 +416,7 @@
                     minReturn: 1n,
                     makingAmount: true,
                 });
-<<<<<<< HEAD
-                const fillTx = swap.fillOrderArgs(order, r, vs, 1, takerTraits.traits, takerTraits.args);
-                await expect(fillTx).to.changeTokenBalances(dai, [addr, addr1], [1, -1]);
-                await expect(fillTx).to.changeTokenBalances(weth, [addr, addr1], [-1, 1]);
-=======
-                const filltx = swap.permitAndCall(
+                const fillTx = swap.permitAndCall(
                     ethers.utils.solidityPack(
                         ['address', 'bytes'],
                         [weth.address, permit],
@@ -457,9 +425,8 @@
                         order, r, vs, 1, takerTraits.traits, takerTraits.args,
                     ]),
                 );
-                await expect(filltx).to.changeTokenBalances(dai, [addr, addr1], [1, -1]);
-                await expect(filltx).to.changeTokenBalances(weth, [addr, addr1], [-1, 1]);
->>>>>>> 7a59794c
+                await expect(fillTx).to.changeTokenBalances(dai, [addr, addr1], [1, -1]);
+                await expect(fillTx).to.changeTokenBalances(weth, [addr, addr1], [-1, 1]);
             });
 
             it('DAI => WETH, permit2', async function () {
@@ -475,12 +442,7 @@
                     makingAmount: true,
                     usePermit2: true,
                 });
-<<<<<<< HEAD
-                const fillTx = swap.fillOrderArgs(order, r, vs, 1, takerTraits.traits, takerTraits.args);
-                await expect(fillTx).to.changeTokenBalances(dai, [addr, addr1], [1, -1]);
-                await expect(fillTx).to.changeTokenBalances(weth, [addr, addr1], [-1, 1]);
-=======
-                const filltx = swap.permitAndCall(
+                const fillTx = swap.permitAndCall(
                     ethers.utils.solidityPack(
                         ['address', 'bytes'],
                         [weth.address, permit],
@@ -489,9 +451,8 @@
                         order, r, vs, 1, takerTraits.traits, takerTraits.args,
                     ]),
                 );
-                await expect(filltx).to.changeTokenBalances(dai, [addr, addr1], [1, -1]);
-                await expect(filltx).to.changeTokenBalances(weth, [addr, addr1], [-1, 1]);
->>>>>>> 7a59794c
+                await expect(fillTx).to.changeTokenBalances(dai, [addr, addr1], [1, -1]);
+                await expect(fillTx).to.changeTokenBalances(weth, [addr, addr1], [-1, 1]);
             });
 
             it('reverts in case of reused permit and not enough allowance', async function () {
