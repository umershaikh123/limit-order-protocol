--- conflicted
+++ resolved
@@ -866,18 +866,9 @@
                 swap.fillOrder(order, r, vs, 1, fillWithMakingAmount(1)),
             ).to.revertedWithCustomError(swap, 'MissingOrderExtension');
 
-<<<<<<< HEAD
-            await expect(swap.fillOrderExt(order, r, vs, 1, makeMakingAmount(1), order.extension))
+            await expect(swap.fillOrderExt(order, r, vs, 1, fillWithMakingAmount(1), order.extension))
                 .to.changeTokenBalances(dai, [addr.address, addr1.address], [1, -1])
                 .to.changeTokenBalances(weth, [addr.address, addr1.address], [-1, 1]);
-=======
-            await swap.fillOrderExt(order, r, vs, 1, fillWithMakingAmount(1), order.extension);
-
-            expect(await dai.balanceOf(addr1.address)).to.equal(makerDai.sub(1));
-            expect(await dai.balanceOf(addr.address)).to.equal(takerDai.add(1));
-            expect(await weth.balanceOf(addr1.address)).to.equal(makerWeth.add(1));
-            expect(await weth.balanceOf(addr.address)).to.equal(takerWeth.sub(1));
->>>>>>> e8539926
         });
 
         it('reverts on expiration constraint', async function () {
