--- conflicted
+++ resolved
@@ -10,13 +10,8 @@
 const LimitOrderProtocol = artifacts.require('LimitOrderProtocol');
 const ERC721Proxy = artifacts.require('ERC721Proxy');
 
-<<<<<<< HEAD
-const { profileEVM, gasspectEVM } = require('./helpers/profileEVM');
-const { buildOrder, buildOrderRFQ, buildOrderData, signOrder, signOrderRFQ, compactSignature } = require('./helpers/orderUtils');
-=======
 const { profileEVM } = require('./helpers/profileEVM');
 const { buildOrder, buildOrderData, signOrder } = require('./helpers/orderUtils');
->>>>>>> 1e13a838
 const { getPermit, withTarget } = require('./helpers/eip712');
 const { addr1PrivateKey } = require('./helpers/utils');
 
@@ -192,66 +187,6 @@
             expect(await this.weth.balanceOf(addr1)).to.be.bignumber.equal(takerWeth.subn(1));
         });
 
-<<<<<<< HEAD
-        it('should swap fully based on RFQ signature', async function () {
-            // Order: 1 DAI => 1 WETH
-            // Swap:  1 DAI => 1 WETH
-
-            for (const salt of ['000000000000000000000001', '000000000000000000000002']) {
-                const order = buildOrderRFQ(salt, this.dai.address, this.weth.address, 1, 1, wallet);
-                const signature = signOrderRFQ(order, this.chainId, this.swap.address, account.getPrivateKey());
-
-                const makerDai = await this.dai.balanceOf(wallet);
-                const takerDai = await this.dai.balanceOf(addr1);
-                const makerWeth = await this.weth.balanceOf(wallet);
-                const takerWeth = await this.weth.balanceOf(addr1);
-
-                const receipt = await this.swap.fillOrderRFQ(order, signature, 1, 0);
-
-                expect(
-                    await profileEVM(receipt.tx, ['CALL', 'STATICCALL', 'SSTORE', 'SLOAD', 'EXTCODESIZE']),
-                ).to.be.deep.equal([2, 1, 7, 7, 0]);
-
-                await gasspectEVM(receipt.tx);
-
-                expect(await this.dai.balanceOf(wallet)).to.be.bignumber.equal(makerDai.subn(1));
-                expect(await this.dai.balanceOf(addr1)).to.be.bignumber.equal(takerDai.addn(1));
-                expect(await this.weth.balanceOf(wallet)).to.be.bignumber.equal(makerWeth.addn(1));
-                expect(await this.weth.balanceOf(addr1)).to.be.bignumber.equal(takerWeth.subn(1));
-            }
-        });
-
-        it('should swap fully based on RFQ signature (compact)', async function () {
-            // Order: 1 DAI => 1 WETH
-            // Swap:  1 DAI => 1 WETH
-
-            for (const salt of ['000000000000000000000001', '000000000000000000000002']) {
-                const order = buildOrderRFQ(salt, this.dai.address, this.weth.address, 1, 1, wallet);
-                const signature = signOrderRFQ(order, this.chainId, this.swap.address, account.getPrivateKey());
-
-                const makerDai = await this.dai.balanceOf(wallet);
-                const takerDai = await this.dai.balanceOf(addr1);
-                const makerWeth = await this.weth.balanceOf(wallet);
-                const takerWeth = await this.weth.balanceOf(addr1);
-
-                const { r, vs } = compactSignature(signature);
-                const receipt = await this.swap.fillOrderRFQCompact(order, r, vs, 1);
-
-                expect(
-                    await profileEVM(receipt.tx, ['CALL', 'STATICCALL', 'SSTORE', 'SLOAD', 'EXTCODESIZE']),
-                ).to.be.deep.equal([2, 1, 7, 7, 0]);
-
-                await gasspectEVM(receipt.tx);
-
-                expect(await this.dai.balanceOf(wallet)).to.be.bignumber.equal(makerDai.subn(1));
-                expect(await this.dai.balanceOf(addr1)).to.be.bignumber.equal(takerDai.addn(1));
-                expect(await this.weth.balanceOf(wallet)).to.be.bignumber.equal(makerWeth.addn(1));
-                expect(await this.weth.balanceOf(addr1)).to.be.bignumber.equal(takerWeth.subn(1));
-            }
-        });
-
-=======
->>>>>>> 1e13a838
         it('should swap half based on signature', async function () {
             // Order: 2 DAI => 2 WETH
             // Swap:  1 DAI => 1 WETH
@@ -643,48 +578,6 @@
         });
     });
 
-<<<<<<< HEAD
-    describe('OrderRFQ Cancelation', async function () {
-        it('should cancel own order', async function () {
-            await this.swap.cancelOrderRFQ('1');
-            const invalidator = await this.swap.invalidatorForOrderRFQ(addr1, '0');
-            expect(invalidator).to.be.bignumber.equal(toBN('2'));
-        });
-
-        it('should cancel own order with huge number', async function () {
-            await this.swap.cancelOrderRFQ('1023');
-            const invalidator = await this.swap.invalidatorForOrderRFQ(addr1, '3');
-            expect(invalidator).to.be.bignumber.equal(toBN('1').shln(255));
-        });
-
-        it('should not fill cancelled order', async function () {
-            const order = buildOrderRFQ('1', this.dai.address, this.weth.address, 1, 1, wallet);
-            const signature = signOrderRFQ(order, this.chainId, this.swap.address, account.getPrivateKey());
-
-            await this.swap.cancelOrderRFQ('1', { from: wallet });
-
-            await expectRevert(
-                this.swap.fillOrderRFQ(order, signature, 1, 0),
-                'LOP: invalidated order',
-            );
-        });
-
-        it('should not fill cancelled order (compact)', async function () {
-            const order = buildOrderRFQ('1', this.dai.address, this.weth.address, 1, 1, wallet);
-            const signature = signOrderRFQ(order, this.chainId, this.swap.address, account.getPrivateKey());
-
-            await this.swap.cancelOrderRFQ('1', { from: wallet });
-
-            const { r, vs } = compactSignature(signature);
-            await expectRevert(
-                this.swap.fillOrderRFQCompact(order, r, vs, 1),
-                'LOP: invalidated order',
-            );
-        });
-    });
-
-=======
->>>>>>> 1e13a838
     describe('Private Orders', async function () {
         it('should fill with correct taker', async function () {
             const order = buildOrder({
@@ -965,159 +858,6 @@
             );
         });
 
-<<<<<<< HEAD
-        it('should fill RFQ order when not expired', async function () {
-            const order = buildOrderRFQ('0xFF000000000000000000000001', this.dai.address, this.weth.address, 1, 1, wallet);
-            const signature = signOrderRFQ(order, this.chainId, this.swap.address, account.getPrivateKey());
-
-            const makerDai = await this.dai.balanceOf(wallet);
-            const takerDai = await this.dai.balanceOf(addr1);
-            const makerWeth = await this.weth.balanceOf(wallet);
-            const takerWeth = await this.weth.balanceOf(addr1);
-
-            await this.swap.fillOrderRFQ(order, signature, 1, 0);
-
-            expect(await this.dai.balanceOf(wallet)).to.be.bignumber.equal(makerDai.subn(1));
-            expect(await this.dai.balanceOf(addr1)).to.be.bignumber.equal(takerDai.addn(1));
-            expect(await this.weth.balanceOf(wallet)).to.be.bignumber.equal(makerWeth.addn(1));
-            expect(await this.weth.balanceOf(addr1)).to.be.bignumber.equal(takerWeth.subn(1));
-        });
-
-        it('should fill RFQ order when not expired (compact)', async function () {
-            const order = buildOrderRFQ('0xFF000000000000000000000001', this.dai.address, this.weth.address, 1, 1, wallet);
-            const signature = signOrderRFQ(order, this.chainId, this.swap.address, account.getPrivateKey());
-
-            const makerDai = await this.dai.balanceOf(wallet);
-            const takerDai = await this.dai.balanceOf(addr1);
-            const makerWeth = await this.weth.balanceOf(wallet);
-            const takerWeth = await this.weth.balanceOf(addr1);
-
-            const { r, vs } = compactSignature(signature);
-            console.log('signature', signature);
-            console.log('r', r);
-            console.log('vs', vs);
-            await this.swap.fillOrderRFQCompact(order, r, vs, 1);
-
-            expect(await this.dai.balanceOf(wallet)).to.be.bignumber.equal(makerDai.subn(1));
-            expect(await this.dai.balanceOf(addr1)).to.be.bignumber.equal(takerDai.addn(1));
-            expect(await this.weth.balanceOf(wallet)).to.be.bignumber.equal(makerWeth.addn(1));
-            expect(await this.weth.balanceOf(addr1)).to.be.bignumber.equal(takerWeth.subn(1));
-        });
-
-        it('should partial fill RFQ order', async function () {
-            const order = buildOrderRFQ('0xFF000000000000000000000001', this.dai.address, this.weth.address, 2, 2, wallet);
-            const signature = signOrderRFQ(order, this.chainId, this.swap.address, account.getPrivateKey());
-
-            const makerDai = await this.dai.balanceOf(wallet);
-            const takerDai = await this.dai.balanceOf(addr1);
-            const makerWeth = await this.weth.balanceOf(wallet);
-            const takerWeth = await this.weth.balanceOf(addr1);
-
-            await this.swap.fillOrderRFQ(order, signature, 1, 0);
-
-            expect(await this.dai.balanceOf(wallet)).to.be.bignumber.equal(makerDai.subn(1));
-            expect(await this.dai.balanceOf(addr1)).to.be.bignumber.equal(takerDai.addn(1));
-            expect(await this.weth.balanceOf(wallet)).to.be.bignumber.equal(makerWeth.addn(1));
-            expect(await this.weth.balanceOf(addr1)).to.be.bignumber.equal(takerWeth.subn(1));
-        });
-
-        it('should partial fill RFQ order (compact)', async function () {
-            const order = buildOrderRFQ('0xFF000000000000000000000001', this.dai.address, this.weth.address, 2, 2, wallet);
-            const signature = signOrderRFQ(order, this.chainId, this.swap.address, account.getPrivateKey());
-
-            const makerDai = await this.dai.balanceOf(wallet);
-            const takerDai = await this.dai.balanceOf(addr1);
-            const makerWeth = await this.weth.balanceOf(wallet);
-            const takerWeth = await this.weth.balanceOf(addr1);
-
-            const { r, vs } = compactSignature(signature);
-            await this.swap.fillOrderRFQCompact(order, r, vs, 1);
-
-            expect(await this.dai.balanceOf(wallet)).to.be.bignumber.equal(makerDai.subn(1));
-            expect(await this.dai.balanceOf(addr1)).to.be.bignumber.equal(takerDai.addn(1));
-            expect(await this.weth.balanceOf(wallet)).to.be.bignumber.equal(makerWeth.addn(1));
-            expect(await this.weth.balanceOf(addr1)).to.be.bignumber.equal(takerWeth.subn(1));
-        });
-
-        it('should fully fill RFQ order', async function () {
-            const order = buildOrderRFQ('0xFF000000000000000000000001', this.dai.address, this.weth.address, 1, 1, wallet);
-            const signature = signOrderRFQ(order, this.chainId, this.swap.address, account.getPrivateKey());
-
-            const makerDai = await this.dai.balanceOf(wallet);
-            const takerDai = await this.dai.balanceOf(addr1);
-            const makerWeth = await this.weth.balanceOf(wallet);
-            const takerWeth = await this.weth.balanceOf(addr1);
-
-            await this.swap.fillOrderRFQ(order, signature, 0, 0);
-
-            expect(await this.dai.balanceOf(wallet)).to.be.bignumber.equal(makerDai.subn(1));
-            expect(await this.dai.balanceOf(addr1)).to.be.bignumber.equal(takerDai.addn(1));
-            expect(await this.weth.balanceOf(wallet)).to.be.bignumber.equal(makerWeth.addn(1));
-            expect(await this.weth.balanceOf(addr1)).to.be.bignumber.equal(takerWeth.subn(1));
-        });
-
-        it('should fully fill RFQ order wih (compact)', async function () {
-            const order = buildOrderRFQ('0xFF000000000000000000000001', this.dai.address, this.weth.address, 1, 1, wallet);
-            const signature = signOrderRFQ(order, this.chainId, this.swap.address, account.getPrivateKey());
-
-            const makerDai = await this.dai.balanceOf(wallet);
-            const takerDai = await this.dai.balanceOf(addr1);
-            const makerWeth = await this.weth.balanceOf(wallet);
-            const takerWeth = await this.weth.balanceOf(addr1);
-
-            const { r, vs } = compactSignature(signature);
-            await this.swap.fillOrderRFQCompact(order, r, vs, 0);
-
-            expect(await this.dai.balanceOf(wallet)).to.be.bignumber.equal(makerDai.subn(1));
-            expect(await this.dai.balanceOf(addr1)).to.be.bignumber.equal(takerDai.addn(1));
-            expect(await this.weth.balanceOf(wallet)).to.be.bignumber.equal(makerWeth.addn(1));
-            expect(await this.weth.balanceOf(addr1)).to.be.bignumber.equal(takerWeth.subn(1));
-        });
-
-        it('should not partial fill RFQ order when 0', async function () {
-            const order = buildOrderRFQ('0xFF000000000000000000000001', this.dai.address, this.weth.address, 5, 10, wallet);
-            const signature = signOrderRFQ(order, this.chainId, this.swap.address, account.getPrivateKey());
-
-            await expectRevert(
-                this.swap.fillOrderRFQ(order, signature, 0, 1),
-                'LOP: can\'t swap 0 amount',
-            );
-        });
-
-        it('should not partial fill RFQ order when 0 (compact)', async function () {
-            const order = buildOrderRFQ('0xFF000000000000000000000001', this.dai.address, this.weth.address, 5, 10, wallet);
-            const signature = signOrderRFQ(order, this.chainId, this.swap.address, account.getPrivateKey());
-
-            const { r, vs } = compactSignature(signature);
-            await expectRevert(
-                this.swap.fillOrderRFQCompact(order, r, vs, toBN('1').shln(255).addn(1)),
-                'LOP: can\'t swap 0 amount',
-            );
-        });
-
-        it('should not fill RFQ order when expired', async function () {
-            const order = buildOrderRFQ('308276084001730439550074881', this.dai.address, this.weth.address, 1, 1, wallet);
-            const signature = signOrderRFQ(order, this.chainId, this.swap.address, account.getPrivateKey());
-
-            await expectRevert(
-                this.swap.fillOrderRFQ(order, signature, 1, 0),
-                'LOP: order expired',
-            );
-        });
-
-        it('should not fill RFQ order when expired (compact)', async function () {
-            const order = buildOrderRFQ('308276084001730439550074881', this.dai.address, this.weth.address, 1, 1, wallet);
-            const signature = signOrderRFQ(order, this.chainId, this.swap.address, account.getPrivateKey());
-
-            const { r, vs } = compactSignature(signature);
-            await expectRevert(
-                this.swap.fillOrderRFQCompact(order, r, vs, 1),
-                'LOP: order expired',
-            );
-        });
-
-=======
->>>>>>> 1e13a838
         it('should fill partially if not enough coins (taker)', async function () {
             const order = buildOrder({
                 exchange: this.swap,
