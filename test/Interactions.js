const { expect } = require('@1inch/solidity-utils');
const { loadFixture } = require('@nomicfoundation/hardhat-network-helpers');
const { deploySwapTokens } = require('./helpers/fixtures');
const { ethers } = require('hardhat');
const { ether } = require('./helpers/utils');
const { fillWithMakingAmount, signOrder, buildOrder, compactSignature, buildMakerTraits } = require('./helpers/orderUtils');

describe('Interactions', function () {
    let addr, addr1;
    const abiCoder = ethers.utils.defaultAbiCoder;

    before(async function () {
        [addr, addr1] = await ethers.getSigners();
    });

    async function initContracts () {
        const { dai, weth, swap, chainId } = await deploySwapTokens();

        await dai.mint(addr.address, ether('100'));
        await dai.mint(addr1.address, ether('100'));
        await weth.deposit({ value: ether('1') });
        await weth.connect(addr1).deposit({ value: ether('1') });

        await dai.approve(swap.address, ether('100'));
        await dai.connect(addr1).approve(swap.address, ether('100'));
        await weth.approve(swap.address, ether('1'));
        await weth.connect(addr1).approve(swap.address, ether('1'));

        return { dai, weth, swap, chainId };
    };

    describe('recursive swap', function () {
        async function initContractsWithRecursiveMatcher () {
            const { dai, weth, swap, chainId } = await initContracts();

            const RecursiveMatcher = await ethers.getContractFactory('RecursiveMatcher');
            const matcher = await RecursiveMatcher.deploy();
            await matcher.deployed();

            return { dai, weth, swap, chainId, matcher };
        }

        it('opposite direction recursive swap', async function () {
            const { dai, weth, swap, chainId, matcher } = await loadFixture(initContractsWithRecursiveMatcher);

            const order = buildOrder({
                makerAsset: dai.address,
                takerAsset: weth.address,
                makingAmount: ether('100'),
                takingAmount: ether('0.1'),
                maker: addr.address,
            });

            const backOrder = buildOrder({
                makerAsset: weth.address,
                takerAsset: dai.address,
                makingAmount: ether('0.1'),
                takingAmount: ether('100'),
                maker: addr1.address,
            });

            const signature = await signOrder(order, chainId, swap.address, addr);
            const signatureBackOrder = await signOrder(backOrder, chainId, swap.address, addr1);

            const matchingParams = matcher.address + '01' + abiCoder.encode(
                ['address[]', 'bytes[]'],
                [
                    [
                        weth.address,
                        dai.address,
                    ],
                    [
                        weth.interface.encodeFunctionData('approve', [swap.address, ether('0.1')]),
                        dai.interface.encodeFunctionData('approve', [swap.address, ether('100')]),
                    ],
                ],
            ).substring(2);

            const interaction = matcher.address + '00' + swap.interface.encodeFunctionData('fillOrderTo', [
                backOrder,
                compactSignature(signatureBackOrder).r,
                compactSignature(signatureBackOrder).vs,
                ether('0.1'),
                fillWithMakingAmount(ether('100')),
                matcher.address,
                matchingParams,
            ]).substring(10);

            const { r, vs } = compactSignature(signature);
<<<<<<< HEAD
            await expect(matcher.matchOrders(swap.address, order, r, vs, ether('100'), makeMakingAmount(ether('0.1')), interaction))
                .to.changeTokenBalances(dai, [addr.address, addr1.address], [-ether('100'), ether('100')])
                .to.changeTokenBalances(weth, [addr.address, addr1.address], [ether('0.1'), -ether('0.1')]);
=======
            await matcher.matchOrders(swap.address, order, r, vs, ether('100'), fillWithMakingAmount(ether('0.1')), interaction);

            expect(await weth.balanceOf(addr.address)).to.equal(addrweth.add(ether('0.1')));
            expect(await weth.balanceOf(addr1.address)).to.equal(addr1weth.sub(ether('0.1')));
            expect(await dai.balanceOf(addr.address)).to.equal(addrdai.sub(ether('100')));
            expect(await dai.balanceOf(addr1.address)).to.equal(addr1dai.add(ether('100')));
>>>>>>> e8539926
        });

        it('unidirectional recursive swap', async function () {
            const { dai, weth, swap, chainId, matcher } = await loadFixture(initContractsWithRecursiveMatcher);

            const order = buildOrder({
                makerAsset: dai.address,
                takerAsset: weth.address,
                makingAmount: ether('10'),
                takingAmount: ether('0.01'),
                maker: addr1.address,
                makerTraits: buildMakerTraits({ nonce: 0 }),
            });

            const backOrder = buildOrder({
                makerAsset: dai.address,
                takerAsset: weth.address,
                makingAmount: ether('15'),
                takingAmount: ether('0.015'),
                maker: addr1.address,
                makerTraits: buildMakerTraits({ nonce: 0 }),
            });

            const signature = await signOrder(order, chainId, swap.address, addr1);
            const signatureBackOrder = await signOrder(backOrder, chainId, swap.address, addr1);

            const matchingParams = matcher.address + '01' + abiCoder.encode(
                ['address[]', 'bytes[]'],
                [
                    [
                        weth.address,
                        weth.address,
                        dai.address,
                    ],
                    [
                        weth.interface.encodeFunctionData('transferFrom', [addr.address, matcher.address, ether('0.025')]),
                        dai.interface.encodeFunctionData('approve', [swap.address, ether('0.025')]),
                        weth.interface.encodeFunctionData('transfer', [addr.address, ether('25')]),
                    ],
                ],
            ).substring(2);

            const interaction = matcher.address + '00' + swap.interface.encodeFunctionData('fillOrderTo', [
                backOrder,
                compactSignature(signatureBackOrder).r,
                compactSignature(signatureBackOrder).vs,
                ether('15'),
                fillWithMakingAmount(ether('0.015')),
                matcher.address,
                matchingParams,
            ]).substring(10);

            await weth.approve(matcher.address, ether('0.025'));
            const { r, vs } = compactSignature(signature);
<<<<<<< HEAD
            await expect(matcher.matchOrders(swap.address, order, r, vs, ether('10'), makeMakingAmount(ether('0.01')), interaction))
                .to.changeTokenBalances(dai, [addr.address, addr1.address], [ether('25'), -ether('25')])
                .to.changeTokenBalances(weth, [addr.address, addr1.address], [-ether('0.025'), ether('0.025')]);
=======
            await matcher.matchOrders(swap.address, order, r, vs, ether('10'), fillWithMakingAmount(ether('0.01')), interaction);

            expect(await weth.balanceOf(addr.address)).to.equal(addrweth.sub(ether('0.025')));
            expect(await weth.balanceOf(addr1.address)).to.equal(addr1weth.add(ether('0.025')));
            expect(await dai.balanceOf(addr.address)).to.equal(addrdai.add(ether('25')));
            expect(await dai.balanceOf(addr1.address)).to.equal(addr1dai.sub(ether('25')));
>>>>>>> e8539926
        });

        it('triple recursive swap', async function () {
            const { dai, weth, swap, chainId, matcher } = await loadFixture(initContractsWithRecursiveMatcher);

            const order1 = buildOrder({
                makerAsset: dai.address,
                takerAsset: weth.address,
                makingAmount: ether('10'),
                takingAmount: ether('0.01'),
                maker: addr1.address,
                makerTraits: buildMakerTraits({ nonce: 0 }),
            });

            const order2 = buildOrder({
                makerAsset: dai.address,
                takerAsset: weth.address,
                makingAmount: ether('15'),
                takingAmount: ether('0.015'),
                maker: addr1.address,
                makerTraits: buildMakerTraits({ nonce: 0 }),
            });

            const backOrder = buildOrder({
                makerAsset: weth.address,
                takerAsset: dai.address,
                makingAmount: ether('0.025'),
                takingAmount: ether('25'),
                maker: addr.address,
                makerTraits: buildMakerTraits({ nonce: 0 }),
            });

            const signature1 = await signOrder(order1, chainId, swap.address, addr1);
            const signature2 = await signOrder(order2, chainId, swap.address, addr1);
            const signatureBackOrder = await signOrder(backOrder, chainId, swap.address, addr);

            const matchingParams = matcher.address + '01' + abiCoder.encode(
                ['address[]', 'bytes[]'],
                [
                    [
                        weth.address,
                        dai.address,
                    ],
                    [
                        weth.interface.encodeFunctionData('approve', [swap.address, ether('0.025')]),
                        dai.interface.encodeFunctionData('approve', [swap.address, ether('25')]),
                    ],
                ],
            ).substring(2);

            const internalInteraction = matcher.address + '00' + swap.interface.encodeFunctionData('fillOrderTo', [
                backOrder,
                compactSignature(signatureBackOrder).r,
                compactSignature(signatureBackOrder).vs,
                ether('0.025'),
                fillWithMakingAmount(ether('25')),
                matcher.address,
                matchingParams,
            ]).substring(10);

            const externalInteraction = matcher.address + '00' + swap.interface.encodeFunctionData('fillOrderTo', [
                order2,
                compactSignature(signature2).r,
                compactSignature(signature2).vs,
                ether('15'),
                fillWithMakingAmount(ether('0.015')),
                matcher.address,
                internalInteraction,
            ]).substring(10);

            const { r, vs } = compactSignature(signature1);
<<<<<<< HEAD
            await expect(matcher.matchOrders(swap.address, order1, r, vs, ether('10'), makeMakingAmount(ether('0.01')), externalInteraction))
                .to.changeTokenBalances(dai, [addr.address, addr1.address], [ether('25'), -ether('25')])
                .to.changeTokenBalances(weth, [addr.address, addr1.address], [-ether('0.025'), ether('0.025')]);
=======
            await matcher.matchOrders(swap.address, order1, r, vs, ether('10'), fillWithMakingAmount(ether('0.01')), externalInteraction);

            expect(await weth.balanceOf(addr.address)).to.equal(addrweth.sub(ether('0.025')));
            expect(await weth.balanceOf(addr1.address)).to.equal(addr1weth.add(ether('0.025')));
            expect(await dai.balanceOf(addr.address)).to.equal(addrdai.add(ether('25')));
            expect(await dai.balanceOf(addr1.address)).to.equal(addr1dai.sub(ether('25')));
>>>>>>> e8539926
        });
    });

    describe('check hash', function () {
        async function initContractsWithHashChecker () {
            const { dai, weth, swap, chainId } = await initContracts();

            const HashChecker = await ethers.getContractFactory('HashChecker');
            const hashChecker = await HashChecker.deploy(swap.address);
            await hashChecker.deployed();

            return { dai, weth, swap, chainId, hashChecker };
        }

        it('should check hash and fill', async function () {
            const { dai, weth, swap, chainId, hashChecker } = await loadFixture(initContractsWithHashChecker);

            const order = buildOrder(
                {
                    makerAsset: dai.address,
                    takerAsset: weth.address,
                    makingAmount: ether('100'),
                    takingAmount: ether('0.1'),
                    maker: addr1.address,
                    makerTraits: buildMakerTraits(),
                },
                {
                    preInteraction: hashChecker.address,
                },
            );
            const signature = await signOrder(order, chainId, swap.address, addr1);

            await hashChecker.setHashOrderStatus(order, true);

            const { r, vs } = compactSignature(signature);
<<<<<<< HEAD
            await expect(swap.fillOrderExt(order, r, vs, ether('100'), makeMakingAmount(ether('0.1')), order.extension))
                .to.changeTokenBalances(dai, [addr.address, addr1.address], [ether('100'), -ether('100')])
                .to.changeTokenBalances(weth, [addr.address, addr1.address], [-ether('0.1'), ether('0.1')]);
=======
            await swap.fillOrderExt(order, r, vs, ether('100'), fillWithMakingAmount(ether('0.1')), order.extension);

            expect(await dai.balanceOf(addr1.address)).to.equal(makerDai.sub(ether('100')));
            expect(await dai.balanceOf(addr.address)).to.equal(takerDai.add(ether('100')));
            expect(await weth.balanceOf(addr1.address)).to.equal(makerWeth.add(ether('0.1')));
            expect(await weth.balanceOf(addr.address)).to.equal(takerWeth.sub(ether('0.1')));
>>>>>>> e8539926
        });

        it('should revert transaction when orderHash not equal target', async function () {
            const { dai, weth, swap, chainId, hashChecker } = await loadFixture(initContractsWithHashChecker);

            const order = buildOrder(
                {
                    makerAsset: dai.address,
                    takerAsset: weth.address,
                    makingAmount: ether('100'),
                    takingAmount: ether('0.1'),
                    maker: addr1.address,
                    makerTraits: buildMakerTraits(),
                },
                {
                    preInteraction: hashChecker.address,
                },
            );

            const signature = await signOrder(order, chainId, swap.address, addr1);

            const { r, vs } = compactSignature(signature);
            await expect(swap.fillOrderExt(order, r, vs, ether('100'), fillWithMakingAmount(ether('0.1')), order.extension))
                .to.be.revertedWithCustomError(hashChecker, 'IncorrectOrderHash');
        });
    });

    describe('order id validation', function () {
        async function initContractsWithIdInvalidator () {
            const { dai, weth, swap, chainId } = await initContracts();

            const OrderIdInvalidator = await ethers.getContractFactory('OrderIdInvalidator');
            const orderIdInvalidator = await OrderIdInvalidator.deploy(swap.address);
            await orderIdInvalidator.deployed();

            return { dai, weth, swap, chainId, orderIdInvalidator };
        }

        it('should execute order with 2 partial fills', async function () {
            const { dai, weth, swap, chainId, orderIdInvalidator } = await loadFixture(initContractsWithIdInvalidator);
            const orderId = 13341n;

            const order = buildOrder(
                {
                    makerAsset: dai.address,
                    takerAsset: weth.address,
                    makingAmount: ether('100'),
                    takingAmount: ether('0.1'),
                    maker: addr.address,
                    makerTraits: buildMakerTraits({ allowMultipleFills: true }),
                },
                {
                    preInteraction: orderIdInvalidator.address + orderId.toString(16).padStart(8, '0'),
                },
            );
            const signature = await signOrder(order, chainId, swap.address, addr);

            const { r, vs } = compactSignature(signature);
<<<<<<< HEAD
            await expect(swap.connect(addr1).fillOrderExt(order, r, vs, ether('50'), makeMakingAmount(ether('0.1')), order.extension))
                .to.changeTokenBalances(dai, [addr.address, addr1.address], [-ether('50'), ether('50')])
                .to.changeTokenBalances(weth, [addr.address, addr1.address], [ether('0.05'), -ether('0.05')]);
=======
            await swap.connect(addr1).fillOrderExt(order, r, vs, ether('50'), fillWithMakingAmount(ether('0.1')), order.extension);

            expect(await weth.balanceOf(addr.address)).to.equal(addrweth.add(ether('0.05')));
            expect(await weth.balanceOf(addr1.address)).to.equal(addr1weth.sub(ether('0.05')));
            expect(await dai.balanceOf(addr.address)).to.equal(addrdai.sub(ether('50')));
            expect(await dai.balanceOf(addr1.address)).to.equal(addr1dai.add(ether('50')));

            await swap.connect(addr1).fillOrderExt(order, r, vs, ether('50'), fillWithMakingAmount(ether('0.1')), order.extension);
>>>>>>> e8539926

            await expect(swap.connect(addr1).fillOrderExt(order, r, vs, ether('50'), makeMakingAmount(ether('0.1')), order.extension))
                .to.changeTokenBalances(dai, [addr.address, addr1.address], [-ether('50'), ether('50')])
                .to.changeTokenBalances(weth, [addr.address, addr1.address], [ether('0.05'), -ether('0.05')]);
        });

        it('should fail to execute order with same orderId, but with different orderHash', async function () {
            const { dai, weth, swap, chainId, orderIdInvalidator } = await loadFixture(initContractsWithIdInvalidator);
            const orderId = 13341n;
            const preInteraction = orderIdInvalidator.address + orderId.toString(16).padStart(8, '0');

            const order = buildOrder(
                {
                    makerAsset: dai.address,
                    takerAsset: weth.address,
                    makingAmount: ether('100'),
                    takingAmount: ether('0.1'),
                    maker: addr.address,
                    makerTraits: buildMakerTraits(),
                },
                {
                    preInteraction,
                },
            );

            const partialOrder = buildOrder(
                {
                    makerAsset: dai.address,
                    takerAsset: weth.address,
                    makingAmount: ether('50'),
                    takingAmount: ether('0.05'),
                    maker: addr.address,
                    makerTraits: buildMakerTraits(),
                },
                {
                    preInteraction,
                },
            );

            const signature = await signOrder(order, chainId, swap.address, addr);
            const signaturePartial = await signOrder(partialOrder, chainId, swap.address, addr);

            const { r, vs } = compactSignature(signature);
<<<<<<< HEAD
            await expect(swap.connect(addr1).fillOrderExt(order, r, vs, ether('50'), makeMakingAmount(ether('0.1')), order.extension))
                .to.changeTokenBalances(dai, [addr.address, addr1.address], [-ether('50'), ether('50')])
                .to.changeTokenBalances(weth, [addr.address, addr1.address], [ether('0.05'), -ether('0.05')]);
=======
            await swap.connect(addr1).fillOrderExt(order, r, vs, ether('50'), fillWithMakingAmount(ether('0.1')), order.extension);

            expect(await weth.balanceOf(addr.address)).to.equal(addrweth.add(ether('0.05')));
            expect(await weth.balanceOf(addr1.address)).to.equal(addr1weth.sub(ether('0.05')));
            expect(await dai.balanceOf(addr.address)).to.equal(addrdai.sub(ether('50')));
            expect(await dai.balanceOf(addr1.address)).to.equal(addr1dai.add(ether('50')));
>>>>>>> e8539926

            const { r: r2, vs: vs2 } = compactSignature(signaturePartial);
            await expect(swap.connect(addr1).fillOrderExt(partialOrder, r2, vs2, ether('50'), fillWithMakingAmount(ether('0.1')), order.extension))
                .to.be.revertedWithCustomError(orderIdInvalidator, 'InvalidOrderHash');
        });
    });

    it('check the possibility of a dutch auction', async function () {
        const { dai, weth, swap, chainId } = await initContracts();

        const TakerIncreaser = await ethers.getContractFactory('TakerIncreaser');
        const takerIncreaser = await TakerIncreaser.deploy();
        await takerIncreaser.deployed();

        const order = buildOrder({
            makerAsset: weth.address,
            takerAsset: dai.address,
            makingAmount: ether('0.1'),
            takingAmount: ether('50'),
            maker: addr1.address,
            makerTraits: buildMakerTraits({ expiry: 0xff00000000 }),
        });

        const signature = await signOrder(order, chainId, swap.address, addr1);
        const { r, vs } = compactSignature(signature);

        const interaction = takerIncreaser.address + abiCoder.encode(
            ['address[]', 'bytes[]'],
            [
                [
                    dai.address,
                    dai.address,
                ],
                [
                    dai.interface.encodeFunctionData('transferFrom', [addr.address, takerIncreaser.address, ether('75')]),
                    dai.interface.encodeFunctionData('approve', [swap.address, ether('75')]),
                ],
            ],
        ).substring(2);
        await dai.approve(takerIncreaser.address, ether('75'));

<<<<<<< HEAD
        await expect(takerIncreaser.fillOrderTo(swap.address, order, r, vs, ether('0.1'), makeMakingAmount(ether('50')), addr.address, interaction))
            .to.changeTokenBalances(dai, [addr.address, addr1.address], [-ether('75'), ether('75')])
            .to.changeTokenBalances(weth, [addr.address, addr1.address], [ether('0.1'), -ether('0.1')]);
=======
        const addrweth = await weth.balanceOf(addr.address);
        const addr1weth = await weth.balanceOf(addr1.address);
        const addrdai = await dai.balanceOf(addr.address);
        const addr1dai = await dai.balanceOf(addr1.address);

        await takerIncreaser.fillOrderTo(swap.address, order, r, vs, ether('0.1'), fillWithMakingAmount(ether('50')), addr.address, interaction);

        expect(await weth.balanceOf(addr.address)).to.equal(addrweth.add(ether('0.1')));
        expect(await weth.balanceOf(addr1.address)).to.equal(addr1weth.sub(ether('0.1')));
        expect(await dai.balanceOf(addr.address)).to.equal(addrdai.sub(ether('75')));
        expect(await dai.balanceOf(addr1.address)).to.equal(addr1dai.add(ether('75')));
>>>>>>> e8539926
    });
});<|MERGE_RESOLUTION|>--- conflicted
+++ resolved
@@ -87,18 +87,9 @@
             ]).substring(10);
 
             const { r, vs } = compactSignature(signature);
-<<<<<<< HEAD
-            await expect(matcher.matchOrders(swap.address, order, r, vs, ether('100'), makeMakingAmount(ether('0.1')), interaction))
+            await expect(matcher.matchOrders(swap.address, order, r, vs, ether('100'), fillWithMakingAmount(ether('0.1')), interaction))
                 .to.changeTokenBalances(dai, [addr.address, addr1.address], [-ether('100'), ether('100')])
                 .to.changeTokenBalances(weth, [addr.address, addr1.address], [ether('0.1'), -ether('0.1')]);
-=======
-            await matcher.matchOrders(swap.address, order, r, vs, ether('100'), fillWithMakingAmount(ether('0.1')), interaction);
-
-            expect(await weth.balanceOf(addr.address)).to.equal(addrweth.add(ether('0.1')));
-            expect(await weth.balanceOf(addr1.address)).to.equal(addr1weth.sub(ether('0.1')));
-            expect(await dai.balanceOf(addr.address)).to.equal(addrdai.sub(ether('100')));
-            expect(await dai.balanceOf(addr1.address)).to.equal(addr1dai.add(ether('100')));
->>>>>>> e8539926
         });
 
         it('unidirectional recursive swap', async function () {
@@ -153,18 +144,9 @@
 
             await weth.approve(matcher.address, ether('0.025'));
             const { r, vs } = compactSignature(signature);
-<<<<<<< HEAD
-            await expect(matcher.matchOrders(swap.address, order, r, vs, ether('10'), makeMakingAmount(ether('0.01')), interaction))
+            await expect(matcher.matchOrders(swap.address, order, r, vs, ether('10'), fillWithMakingAmount(ether('0.01')), interaction))
                 .to.changeTokenBalances(dai, [addr.address, addr1.address], [ether('25'), -ether('25')])
                 .to.changeTokenBalances(weth, [addr.address, addr1.address], [-ether('0.025'), ether('0.025')]);
-=======
-            await matcher.matchOrders(swap.address, order, r, vs, ether('10'), fillWithMakingAmount(ether('0.01')), interaction);
-
-            expect(await weth.balanceOf(addr.address)).to.equal(addrweth.sub(ether('0.025')));
-            expect(await weth.balanceOf(addr1.address)).to.equal(addr1weth.add(ether('0.025')));
-            expect(await dai.balanceOf(addr.address)).to.equal(addrdai.add(ether('25')));
-            expect(await dai.balanceOf(addr1.address)).to.equal(addr1dai.sub(ether('25')));
->>>>>>> e8539926
         });
 
         it('triple recursive swap', async function () {
@@ -236,18 +218,9 @@
             ]).substring(10);
 
             const { r, vs } = compactSignature(signature1);
-<<<<<<< HEAD
-            await expect(matcher.matchOrders(swap.address, order1, r, vs, ether('10'), makeMakingAmount(ether('0.01')), externalInteraction))
+            await expect(matcher.matchOrders(swap.address, order1, r, vs, ether('10'), fillWithMakingAmount(ether('0.01')), externalInteraction))
                 .to.changeTokenBalances(dai, [addr.address, addr1.address], [ether('25'), -ether('25')])
                 .to.changeTokenBalances(weth, [addr.address, addr1.address], [-ether('0.025'), ether('0.025')]);
-=======
-            await matcher.matchOrders(swap.address, order1, r, vs, ether('10'), fillWithMakingAmount(ether('0.01')), externalInteraction);
-
-            expect(await weth.balanceOf(addr.address)).to.equal(addrweth.sub(ether('0.025')));
-            expect(await weth.balanceOf(addr1.address)).to.equal(addr1weth.add(ether('0.025')));
-            expect(await dai.balanceOf(addr.address)).to.equal(addrdai.add(ether('25')));
-            expect(await dai.balanceOf(addr1.address)).to.equal(addr1dai.sub(ether('25')));
->>>>>>> e8539926
         });
     });
 
@@ -283,18 +256,9 @@
             await hashChecker.setHashOrderStatus(order, true);
 
             const { r, vs } = compactSignature(signature);
-<<<<<<< HEAD
-            await expect(swap.fillOrderExt(order, r, vs, ether('100'), makeMakingAmount(ether('0.1')), order.extension))
+            await expect(swap.fillOrderExt(order, r, vs, ether('100'), fillWithMakingAmount(ether('0.1')), order.extension))
                 .to.changeTokenBalances(dai, [addr.address, addr1.address], [ether('100'), -ether('100')])
                 .to.changeTokenBalances(weth, [addr.address, addr1.address], [-ether('0.1'), ether('0.1')]);
-=======
-            await swap.fillOrderExt(order, r, vs, ether('100'), fillWithMakingAmount(ether('0.1')), order.extension);
-
-            expect(await dai.balanceOf(addr1.address)).to.equal(makerDai.sub(ether('100')));
-            expect(await dai.balanceOf(addr.address)).to.equal(takerDai.add(ether('100')));
-            expect(await weth.balanceOf(addr1.address)).to.equal(makerWeth.add(ether('0.1')));
-            expect(await weth.balanceOf(addr.address)).to.equal(takerWeth.sub(ether('0.1')));
->>>>>>> e8539926
         });
 
         it('should revert transaction when orderHash not equal target', async function () {
@@ -353,22 +317,11 @@
             const signature = await signOrder(order, chainId, swap.address, addr);
 
             const { r, vs } = compactSignature(signature);
-<<<<<<< HEAD
-            await expect(swap.connect(addr1).fillOrderExt(order, r, vs, ether('50'), makeMakingAmount(ether('0.1')), order.extension))
+            await expect(swap.connect(addr1).fillOrderExt(order, r, vs, ether('50'), fillWithMakingAmount(ether('0.1')), order.extension))
                 .to.changeTokenBalances(dai, [addr.address, addr1.address], [-ether('50'), ether('50')])
                 .to.changeTokenBalances(weth, [addr.address, addr1.address], [ether('0.05'), -ether('0.05')]);
-=======
-            await swap.connect(addr1).fillOrderExt(order, r, vs, ether('50'), fillWithMakingAmount(ether('0.1')), order.extension);
-
-            expect(await weth.balanceOf(addr.address)).to.equal(addrweth.add(ether('0.05')));
-            expect(await weth.balanceOf(addr1.address)).to.equal(addr1weth.sub(ether('0.05')));
-            expect(await dai.balanceOf(addr.address)).to.equal(addrdai.sub(ether('50')));
-            expect(await dai.balanceOf(addr1.address)).to.equal(addr1dai.add(ether('50')));
-
-            await swap.connect(addr1).fillOrderExt(order, r, vs, ether('50'), fillWithMakingAmount(ether('0.1')), order.extension);
->>>>>>> e8539926
-
-            await expect(swap.connect(addr1).fillOrderExt(order, r, vs, ether('50'), makeMakingAmount(ether('0.1')), order.extension))
+
+            await expect(swap.connect(addr1).fillOrderExt(order, r, vs, ether('50'), fillWithMakingAmount(ether('0.1')), order.extension))
                 .to.changeTokenBalances(dai, [addr.address, addr1.address], [-ether('50'), ether('50')])
                 .to.changeTokenBalances(weth, [addr.address, addr1.address], [ether('0.05'), -ether('0.05')]);
         });
@@ -410,18 +363,9 @@
             const signaturePartial = await signOrder(partialOrder, chainId, swap.address, addr);
 
             const { r, vs } = compactSignature(signature);
-<<<<<<< HEAD
-            await expect(swap.connect(addr1).fillOrderExt(order, r, vs, ether('50'), makeMakingAmount(ether('0.1')), order.extension))
+            await expect(swap.connect(addr1).fillOrderExt(order, r, vs, ether('50'), fillWithMakingAmount(ether('0.1')), order.extension))
                 .to.changeTokenBalances(dai, [addr.address, addr1.address], [-ether('50'), ether('50')])
                 .to.changeTokenBalances(weth, [addr.address, addr1.address], [ether('0.05'), -ether('0.05')]);
-=======
-            await swap.connect(addr1).fillOrderExt(order, r, vs, ether('50'), fillWithMakingAmount(ether('0.1')), order.extension);
-
-            expect(await weth.balanceOf(addr.address)).to.equal(addrweth.add(ether('0.05')));
-            expect(await weth.balanceOf(addr1.address)).to.equal(addr1weth.sub(ether('0.05')));
-            expect(await dai.balanceOf(addr.address)).to.equal(addrdai.sub(ether('50')));
-            expect(await dai.balanceOf(addr1.address)).to.equal(addr1dai.add(ether('50')));
->>>>>>> e8539926
 
             const { r: r2, vs: vs2 } = compactSignature(signaturePartial);
             await expect(swap.connect(addr1).fillOrderExt(partialOrder, r2, vs2, ether('50'), fillWithMakingAmount(ether('0.1')), order.extension))
@@ -463,22 +407,8 @@
         ).substring(2);
         await dai.approve(takerIncreaser.address, ether('75'));
 
-<<<<<<< HEAD
-        await expect(takerIncreaser.fillOrderTo(swap.address, order, r, vs, ether('0.1'), makeMakingAmount(ether('50')), addr.address, interaction))
+        await expect(takerIncreaser.fillOrderTo(swap.address, order, r, vs, ether('0.1'), fillWithMakingAmount(ether('50')), addr.address, interaction))
             .to.changeTokenBalances(dai, [addr.address, addr1.address], [-ether('75'), ether('75')])
             .to.changeTokenBalances(weth, [addr.address, addr1.address], [ether('0.1'), -ether('0.1')]);
-=======
-        const addrweth = await weth.balanceOf(addr.address);
-        const addr1weth = await weth.balanceOf(addr1.address);
-        const addrdai = await dai.balanceOf(addr.address);
-        const addr1dai = await dai.balanceOf(addr1.address);
-
-        await takerIncreaser.fillOrderTo(swap.address, order, r, vs, ether('0.1'), fillWithMakingAmount(ether('50')), addr.address, interaction);
-
-        expect(await weth.balanceOf(addr.address)).to.equal(addrweth.add(ether('0.1')));
-        expect(await weth.balanceOf(addr1.address)).to.equal(addr1weth.sub(ether('0.1')));
-        expect(await dai.balanceOf(addr.address)).to.equal(addrdai.sub(ether('75')));
-        expect(await dai.balanceOf(addr1.address)).to.equal(addr1dai.add(ether('75')));
->>>>>>> e8539926
     });
 });