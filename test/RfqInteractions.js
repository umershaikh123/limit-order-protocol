const { expect } = require('@1inch/solidity-utils');
const { loadFixture } = require('@nomicfoundation/hardhat-network-helpers');
const { deploySwapTokens } = require('./helpers/fixtures');
const { ethers } = require('hardhat');
const { ether } = require('./helpers/utils');
<<<<<<< HEAD
const { buildOrderRFQ, signOrderRFQ, compactSignature, buildConstraints } = require('./helpers/orderUtils');
=======
const { buildOrderRFQ, signOrder, compactSignature, buildConstraints } = require('./helpers/orderUtils');
>>>>>>> 3d687483
const { constants } = require('ethers');

describe('RfqInteractions', function () {
    let addr, addr1;
    const abiCoder = ethers.utils.defaultAbiCoder;

    before(async function () {
        [addr, addr1] = await ethers.getSigners();
    });

    async function initContracts () {
        const { dai, weth, swap, chainId } = await deploySwapTokens();

        await dai.mint(addr.address, ether('100'));
        await dai.mint(addr1.address, ether('100'));
        await weth.deposit({ value: ether('1') });
        await weth.connect(addr1).deposit({ value: ether('1') });

        await dai.approve(swap.address, ether('100'));
        await dai.connect(addr1).approve(swap.address, ether('100'));
        await weth.approve(swap.address, ether('1'));
        await weth.connect(addr1).approve(swap.address, ether('1'));

        const RecursiveMatcher = await ethers.getContractFactory('RecursiveMatcher');
        const matcher = await RecursiveMatcher.deploy();
        await matcher.deployed();

        return { dai, weth, swap, chainId, matcher };
    };

    describe('recursive swap rfq orders', function () {
        it('opposite direction recursive swap', async function () {
            const { dai, weth, swap, chainId, matcher } = await loadFixture(initContracts);

<<<<<<< HEAD
            const order = buildOrderRFQ(dai.address, weth.address, ether('100'), ether('0.1'));
            const backOrder = buildOrderRFQ(weth.address, dai.address, ether('0.1'), ether('100'));
            const signature = await signOrderRFQ(order, chainId, swap.address, addr);
            const signatureBackOrder = await signOrderRFQ(backOrder, chainId, swap.address, addr1);

            const matchingParams = matcher.address + '03' + abiCoder.encode(
=======
            const order = buildOrderRFQ({
                maker: addr.address,
                makerAsset: dai.address,
                takerAsset: weth.address,
                makingAmount: ether('100'),
                takingAmount: ether('0.1'),
            });
            const backOrder = buildOrderRFQ({
                maker: addr1.address,
                makerAsset: weth.address,
                takerAsset: dai.address,
                makingAmount: ether('0.1'),
                takingAmount: ether('100'),
            });
            const signature = await signOrder(order, chainId, swap.address, addr);
            const signatureBackOrder = await signOrder(backOrder, chainId, swap.address, addr1);

            const matchingParams = matcher.address + '01' + abiCoder.encode(
>>>>>>> 3d687483
                ['address[]', 'bytes[]'],
                [
                    [
                        weth.address,
                        dai.address,
                    ],
                    [
                        weth.interface.encodeFunctionData('approve', [swap.address, ether('0.1')]),
                        dai.interface.encodeFunctionData('approve', [swap.address, ether('100')]),
                    ],
                ],
            ).substring(2);

            const interaction = matcher.address + '00' + swap.interface.encodeFunctionData('fillOrderTo', [
                backOrder,
                compactSignature(signatureBackOrder).r,
                compactSignature(signatureBackOrder).vs,
                ether('100'),
                ether('0.1'),
                constants.AddressZero,
                matchingParams,
            ]).substring(10);

            const addrweth = await weth.balanceOf(addr.address);
            const addr1weth = await weth.balanceOf(addr1.address);
            const addrdai = await dai.balanceOf(addr.address);
            const addr1dai = await dai.balanceOf(addr1.address);

            const { r, vs } = compactSignature(signature);
            await matcher.matchOrdersRFQ(swap.address, order, r, vs, ether('0.1'), ether('100'), interaction);

            expect(await weth.balanceOf(addr.address)).to.equal(addrweth.add(ether('0.1')));
            expect(await weth.balanceOf(addr1.address)).to.equal(addr1weth.sub(ether('0.1')));
            expect(await dai.balanceOf(addr.address)).to.equal(addrdai.sub(ether('100')));
            expect(await dai.balanceOf(addr1.address)).to.equal(addr1dai.add(ether('100')));
        });

        it('unidirectional recursive swap', async function () {
            const { dai, weth, swap, chainId, matcher } = await loadFixture(initContracts);

<<<<<<< HEAD
            const order = buildOrderRFQ(dai.address, weth.address, ether('10'), ether('0.01'), buildConstraints({ nonce: 1 }));
            const backOrder = buildOrderRFQ(dai.address, weth.address, ether('15'), ether('0.015'), buildConstraints({ nonce: 2 }));
            const signature = await signOrderRFQ(order, chainId, swap.address, addr1);
            const signatureBackOrder = await signOrderRFQ(backOrder, chainId, swap.address, addr1);

            const matchingParams = matcher.address + '03' + abiCoder.encode(
=======
            const order = buildOrderRFQ({
                maker: addr1.address,
                makerAsset: dai.address,
                takerAsset: weth.address,
                makingAmount: ether('10'),
                takingAmount: ether('0.01'),
                constraints: buildConstraints({ nonce: 1 }),
            });
            const backOrder = buildOrderRFQ({
                maker: addr1.address,
                makerAsset: dai.address,
                takerAsset: weth.address,
                makingAmount: ether('15'),
                takingAmount: ether('0.015'),
                constraints: buildConstraints({ nonce: 2 }),
            });
            const signature = await signOrder(order, chainId, swap.address, addr1);
            const signatureBackOrder = await signOrder(backOrder, chainId, swap.address, addr1);

            const matchingParams = matcher.address + '01' + abiCoder.encode(
>>>>>>> 3d687483
                ['address[]', 'bytes[]'],
                [
                    [
                        weth.address,
                        weth.address,
                        dai.address,
                    ],
                    [
                        weth.interface.encodeFunctionData('transferFrom', [addr.address, matcher.address, ether('0.025')]),
                        dai.interface.encodeFunctionData('approve', [swap.address, ether('0.025')]),
                        weth.interface.encodeFunctionData('transfer', [addr.address, ether('25')]),
                    ],
                ],
            ).substring(2);

            const interaction = matcher.address + '00' + swap.interface.encodeFunctionData('fillOrderTo', [
                backOrder,
                compactSignature(signatureBackOrder).r,
                compactSignature(signatureBackOrder).vs,
                ether('0.015'),
                ether('15'),
                constants.AddressZero,
                matchingParams,
            ]).substring(10);

            const addrweth = await weth.balanceOf(addr.address);
            const addr1weth = await weth.balanceOf(addr1.address);
            const addrdai = await dai.balanceOf(addr.address);
            const addr1dai = await dai.balanceOf(addr1.address);

            await weth.approve(matcher.address, ether('0.025'));
            const { r, vs } = compactSignature(signature);
            await matcher.matchOrdersRFQ(swap.address, order, r, vs, ether('0.01'), ether('10'), interaction);

            expect(await weth.balanceOf(addr.address)).to.equal(addrweth.sub(ether('0.025')));
            expect(await weth.balanceOf(addr1.address)).to.equal(addr1weth.add(ether('0.025')));
            expect(await dai.balanceOf(addr.address)).to.equal(addrdai.add(ether('25')));
            expect(await dai.balanceOf(addr1.address)).to.equal(addr1dai.sub(ether('25')));
        });

        it('triple recursive swap', async function () {
            const { dai, weth, swap, chainId, matcher } = await loadFixture(initContracts);

<<<<<<< HEAD
            const order1 = buildOrderRFQ(dai.address, weth.address, ether('10'), ether('0.01'), buildConstraints({ nonce: 1 }));
            const order2 = buildOrderRFQ(dai.address, weth.address, ether('15'), ether('0.015'), buildConstraints({ nonce: 2 }));
            const backOrder = buildOrderRFQ(weth.address, dai.address, ether('0.025'), ether('25'), buildConstraints({ nonce: 1 }));

            const signature1 = await signOrderRFQ(order1, chainId, swap.address, addr1);
            const signature2 = await signOrderRFQ(order2, chainId, swap.address, addr1);
            const signatureBackOrder = await signOrderRFQ(backOrder, chainId, swap.address, addr);

            const matchingParams = matcher.address + '03' + abiCoder.encode(
=======
            const order1 = buildOrderRFQ({
                maker: addr1.address,
                makerAsset: dai.address,
                takerAsset: weth.address,
                makingAmount: ether('10'),
                takingAmount: ether('0.01'),
                constraints: buildConstraints({ nonce: 1 }),
            });
            const order2 = buildOrderRFQ({
                maker: addr1.address,
                makerAsset: dai.address,
                takerAsset: weth.address,
                makingAmount: ether('15'),
                takingAmount: ether('0.015'),
                constraints: buildConstraints({ nonce: 2 }),
            });
            const backOrder = buildOrderRFQ({
                maker: addr.address,
                makerAsset: weth.address,
                takerAsset: dai.address,
                makingAmount: ether('0.025'),
                takingAmount: ether('25'),
                constraints: buildConstraints({ nonce: 1 }),
            });

            const signature1 = await signOrder(order1, chainId, swap.address, addr1);
            const signature2 = await signOrder(order2, chainId, swap.address, addr1);
            const signatureBackOrder = await signOrder(backOrder, chainId, swap.address, addr);

            const matchingParams = matcher.address + '01' + abiCoder.encode(
>>>>>>> 3d687483
                ['address[]', 'bytes[]'],
                [
                    [
                        weth.address,
                        dai.address,
                    ],
                    [
                        weth.interface.encodeFunctionData('approve', [swap.address, ether('0.025')]),
                        dai.interface.encodeFunctionData('approve', [swap.address, ether('25')]),
                    ],
                ],
            ).substring(2);

            const internalInteraction = matcher.address + '00' + swap.interface.encodeFunctionData('fillOrderTo', [
                backOrder,
                compactSignature(signatureBackOrder).r,
                compactSignature(signatureBackOrder).vs,
                ether('25'),
                ether('0.025'),
                constants.AddressZero,
                matchingParams,
            ]).substring(10);

            const externalInteraction = matcher.address + '00' + swap.interface.encodeFunctionData('fillOrderTo', [
                order2,
                compactSignature(signature2).r,
                compactSignature(signature2).vs,
                ether('0.015'),
                ether('15'),
                constants.AddressZero,
                internalInteraction,
            ]).substring(10);

            const addrweth = await weth.balanceOf(addr.address);
            const addr1weth = await weth.balanceOf(addr1.address);
            const addrdai = await dai.balanceOf(addr.address);
            const addr1dai = await dai.balanceOf(addr1.address);

            const { r, vs } = compactSignature(signature1);
            await matcher.matchOrdersRFQ(swap.address, order1, r, vs, ether('0.01'), ether('10'), externalInteraction);

            expect(await weth.balanceOf(addr.address)).to.equal(addrweth.sub(ether('0.025')));
            expect(await weth.balanceOf(addr1.address)).to.equal(addr1weth.add(ether('0.025')));
            expect(await dai.balanceOf(addr.address)).to.equal(addrdai.add(ether('25')));
            expect(await dai.balanceOf(addr1.address)).to.equal(addr1dai.sub(ether('25')));
        });
    });
});<|MERGE_RESOLUTION|>--- conflicted
+++ resolved
@@ -3,11 +3,7 @@
 const { deploySwapTokens } = require('./helpers/fixtures');
 const { ethers } = require('hardhat');
 const { ether } = require('./helpers/utils');
-<<<<<<< HEAD
-const { buildOrderRFQ, signOrderRFQ, compactSignature, buildConstraints } = require('./helpers/orderUtils');
-=======
 const { buildOrderRFQ, signOrder, compactSignature, buildConstraints } = require('./helpers/orderUtils');
->>>>>>> 3d687483
 const { constants } = require('ethers');
 
 describe('RfqInteractions', function () {
@@ -42,14 +38,6 @@
         it('opposite direction recursive swap', async function () {
             const { dai, weth, swap, chainId, matcher } = await loadFixture(initContracts);
 
-<<<<<<< HEAD
-            const order = buildOrderRFQ(dai.address, weth.address, ether('100'), ether('0.1'));
-            const backOrder = buildOrderRFQ(weth.address, dai.address, ether('0.1'), ether('100'));
-            const signature = await signOrderRFQ(order, chainId, swap.address, addr);
-            const signatureBackOrder = await signOrderRFQ(backOrder, chainId, swap.address, addr1);
-
-            const matchingParams = matcher.address + '03' + abiCoder.encode(
-=======
             const order = buildOrderRFQ({
                 maker: addr.address,
                 makerAsset: dai.address,
@@ -68,7 +56,6 @@
             const signatureBackOrder = await signOrder(backOrder, chainId, swap.address, addr1);
 
             const matchingParams = matcher.address + '01' + abiCoder.encode(
->>>>>>> 3d687483
                 ['address[]', 'bytes[]'],
                 [
                     [
@@ -109,14 +96,6 @@
         it('unidirectional recursive swap', async function () {
             const { dai, weth, swap, chainId, matcher } = await loadFixture(initContracts);
 
-<<<<<<< HEAD
-            const order = buildOrderRFQ(dai.address, weth.address, ether('10'), ether('0.01'), buildConstraints({ nonce: 1 }));
-            const backOrder = buildOrderRFQ(dai.address, weth.address, ether('15'), ether('0.015'), buildConstraints({ nonce: 2 }));
-            const signature = await signOrderRFQ(order, chainId, swap.address, addr1);
-            const signatureBackOrder = await signOrderRFQ(backOrder, chainId, swap.address, addr1);
-
-            const matchingParams = matcher.address + '03' + abiCoder.encode(
-=======
             const order = buildOrderRFQ({
                 maker: addr1.address,
                 makerAsset: dai.address,
@@ -137,7 +116,6 @@
             const signatureBackOrder = await signOrder(backOrder, chainId, swap.address, addr1);
 
             const matchingParams = matcher.address + '01' + abiCoder.encode(
->>>>>>> 3d687483
                 ['address[]', 'bytes[]'],
                 [
                     [
@@ -181,17 +159,6 @@
         it('triple recursive swap', async function () {
             const { dai, weth, swap, chainId, matcher } = await loadFixture(initContracts);
 
-<<<<<<< HEAD
-            const order1 = buildOrderRFQ(dai.address, weth.address, ether('10'), ether('0.01'), buildConstraints({ nonce: 1 }));
-            const order2 = buildOrderRFQ(dai.address, weth.address, ether('15'), ether('0.015'), buildConstraints({ nonce: 2 }));
-            const backOrder = buildOrderRFQ(weth.address, dai.address, ether('0.025'), ether('25'), buildConstraints({ nonce: 1 }));
-
-            const signature1 = await signOrderRFQ(order1, chainId, swap.address, addr1);
-            const signature2 = await signOrderRFQ(order2, chainId, swap.address, addr1);
-            const signatureBackOrder = await signOrderRFQ(backOrder, chainId, swap.address, addr);
-
-            const matchingParams = matcher.address + '03' + abiCoder.encode(
-=======
             const order1 = buildOrderRFQ({
                 maker: addr1.address,
                 makerAsset: dai.address,
@@ -222,7 +189,6 @@
             const signatureBackOrder = await signOrder(backOrder, chainId, swap.address, addr);
 
             const matchingParams = matcher.address + '01' + abiCoder.encode(
->>>>>>> 3d687483
                 ['address[]', 'bytes[]'],
                 [
                     [
