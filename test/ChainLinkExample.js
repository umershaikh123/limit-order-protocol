--- conflicted
+++ resolved
@@ -1,10 +1,6 @@
 const { expect, trim0x } = require('@1inch/solidity-utils');
 const { loadFixture } = require('@nomicfoundation/hardhat-network-helpers');
-<<<<<<< HEAD
-const { buildOrder, signOrder, makeMakingAmount } = require('./helpers/orderUtils');
-=======
 const { makeMakingAmount, compactSignature, signOrder, buildOrder } = require('./helpers/orderUtils');
->>>>>>> 3d687483
 const { cutLastArg, ether, setn } = require('./helpers/utils');
 const { deploySwapTokens } = require('./helpers/fixtures');
 const { ethers } = require('hardhat');
@@ -83,12 +79,8 @@
         const makerWeth = await weth.balanceOf(addr1.address);
         const takerWeth = await weth.balanceOf(addr.address);
 
-<<<<<<< HEAD
-        await swap.fillOrder(order, signature, '0x', makeMakingAmount(ether('1')), ether('4040.01')); // taking threshold = 4000 + 1% + eps
-=======
         const { r, vs } = compactSignature(signature);
         await swap.fillOrderExt(order, r, vs, ether('1'), makeMakingAmount(ether('4040.01')), order.extension); // taking threshold = 4000 + 1% + eps
->>>>>>> 3d687483
 
         expect(await dai.balanceOf(addr1.address)).to.equal(makerDai.add(ether('4040')));
         expect(await dai.balanceOf(addr.address)).to.equal(takerDai.sub(ether('4040')));
@@ -126,12 +118,8 @@
         const makerInch = await inch.balanceOf(addr1.address);
         const takerInch = await inch.balanceOf(addr.address);
 
-<<<<<<< HEAD
-        await swap.fillOrder(order, signature, '0x', makeMakingAmount(makingAmount), takingAmount.add(ether('0.01'))); // taking threshold = exact taker amount + eps
-=======
         const { r, vs } = compactSignature(signature);
         await swap.fillOrderExt(order, r, vs, makingAmount, makeMakingAmount(takingAmount.add(ether('0.01'))), order.extension); // taking threshold = exact taker amount + eps
->>>>>>> 3d687483
 
         expect(await dai.balanceOf(addr1.address)).to.equal(makerDai.add(takingAmount));
         expect(await dai.balanceOf(addr.address)).to.equal(takerDai.sub(takingAmount));
@@ -164,13 +152,8 @@
 
         const { r, vs } = compactSignature(signature);
         await expect(
-<<<<<<< HEAD
-            swap.fillOrder(order, signature, '0x', makeMakingAmount(makingAmount), takingAmount.add(ether('0.01'))), // taking threshold = exact taker amount + eps
-        ).to.be.revertedWithCustomError(swap, 'PredicateIsNotTrue');
-=======
             swap.fillOrderExt(order, r, vs, makeMakingAmount(makingAmount), takingAmount.add(ether('0.01')), order.extension), // taking threshold = exact taker amount + eps
         ).to.be.revertedWithCustomError(swap, 'RFQPredicateIsNotTrue');
->>>>>>> 3d687483
     });
 
     it('eth -> dai stop loss order', async function () {
@@ -204,12 +187,8 @@
         const makerWeth = await weth.balanceOf(addr1.address);
         const takerWeth = await weth.balanceOf(addr.address);
 
-<<<<<<< HEAD
-        await swap.fillOrder(order, signature, '0x', makeMakingAmount(makingAmount), takingAmount);
-=======
         const { r, vs } = compactSignature(signature);
         await swap.fillOrderExt(order, r, vs, makingAmount, makeMakingAmount(takingAmount), order.extension);
->>>>>>> 3d687483
 
         expect(await dai.balanceOf(addr1.address)).to.equal(makerDai.add(takingAmount));
         expect(await dai.balanceOf(addr.address)).to.equal(takerDai.sub(takingAmount));
