--- conflicted
+++ resolved
@@ -1,11 +1,7 @@
 const { ethers } = require('hardhat');
 const { expect, time, profileEVM, trackReceivedTokenAndTx } = require('@1inch/solidity-utils');
 const { loadFixture } = require('@nomicfoundation/hardhat-network-helpers');
-<<<<<<< HEAD
-const { buildOrderRFQ, signOrderRFQ, compactSignature, makeMakingAmount, makeUnwrapWeth, buildConstraints } = require('./helpers/orderUtils');
-=======
 const { buildOrderRFQ, signOrder, compactSignature, makeMakingAmount, makeUnwrapWeth, buildConstraints, buildOrderData } = require('./helpers/orderUtils');
->>>>>>> 3d687483
 const { getPermit } = require('./helpers/eip712');
 const { deploySwapTokens } = require('./helpers/fixtures');
 const { constants } = require('ethers');
@@ -44,10 +40,6 @@
             const { dai, weth, swap, chainId } = await loadFixture(initContracts);
 
             for (const nonce of [1, 2]) {
-<<<<<<< HEAD
-                const order = buildOrderRFQ(dai.address, weth.address, 1, 1, buildConstraints({ nonce }));
-                const signature = await signOrderRFQ(order, chainId, swap.address, addr1);
-=======
                 const order = buildOrderRFQ({
                     maker: addr1.address,
                     makerAsset: dai.address,
@@ -57,7 +49,6 @@
                     constraints: buildConstraints({ nonce }),
                 });
                 const signature = await signOrder(order, chainId, swap.address, addr1);
->>>>>>> 3d687483
 
                 const makerDai = await dai.balanceOf(addr1.address);
                 const takerDai = await dai.balanceOf(addr.address);
@@ -65,11 +56,7 @@
                 const takerWeth = await weth.balanceOf(addr.address);
 
                 const { r, vs } = compactSignature(signature);
-<<<<<<< HEAD
-                const receipt = await swap.fillOrderRFQ(order, r, vs, makeMakingAmount(1));
-=======
                 const receipt = await swap.fillOrder(order, r, vs, 1, makeMakingAmount(1));
->>>>>>> 3d687483
 
                 expect(
                     await profileEVM(ethers.provider, receipt.hash, ['CALL', 'STATICCALL', 'SSTORE', 'SLOAD', 'EXTCODESIZE']),
@@ -89,10 +76,6 @@
         describe('fillOrderToWithPermit', function () {
             it('DAI => WETH', async function () {
                 const { dai, weth, swap, chainId } = await loadFixture(initContracts);
-<<<<<<< HEAD
-                const order = buildOrderRFQ(dai.address, weth.address, 1, 1, buildConstraints({ nonce: 1 }));
-                const signature = await signOrderRFQ(order, chainId, swap.address, addr1);
-=======
                 const order = buildOrderRFQ({
                     maker: addr1.address,
                     makerAsset: dai.address,
@@ -102,7 +85,6 @@
                     constraints: buildConstraints({ nonce: 1 }),
                 });
                 const signature = await signOrder(order, chainId, swap.address, addr1);
->>>>>>> 3d687483
 
                 const permit = await getPermit(addr.address, addr, weth, '1', chainId, swap.address, '1');
 
@@ -112,11 +94,7 @@
                 const takerWeth = await weth.balanceOf(addr.address);
 
                 const { r, vs } = compactSignature(signature);
-<<<<<<< HEAD
-                await swap.fillOrderRFQToWithPermit(order, r, vs, makeMakingAmount(1), addr.address, emptyInteraction, permit);
-=======
                 await swap.fillOrderToWithPermit(order, r, vs, 1, makeMakingAmount(1), addr.address, emptyInteraction, permit);
->>>>>>> 3d687483
 
                 expect(await dai.balanceOf(addr1.address)).to.equal(makerDai.sub(1));
                 expect(await dai.balanceOf(addr.address)).to.equal(takerDai.add(1));
@@ -126,14 +104,6 @@
 
             it('rejects reused signature', async function () {
                 const { dai, weth, swap, chainId } = await loadFixture(initContracts);
-<<<<<<< HEAD
-                const order = buildOrderRFQ(dai.address, weth.address, 1, 1, buildConstraints({ nonce: 1 }));
-                const signature = await signOrderRFQ(order, chainId, swap.address, addr1);
-
-                const permit = await getPermit(addr.address, addr, weth, '1', chainId, swap.address, '1');
-                const { r, vs } = compactSignature(signature);
-                const requestFunc = () => swap.fillOrderRFQToWithPermit(order, r, vs, 1, addr.address, emptyInteraction, permit);
-=======
                 const order = buildOrderRFQ({
                     maker: addr1.address,
                     makerAsset: dai.address,
@@ -147,21 +117,12 @@
                 const permit = await getPermit(addr.address, addr, weth, '1', chainId, swap.address, '1');
                 const { r, vs } = compactSignature(signature);
                 const requestFunc = () => swap.fillOrderToWithPermit(order, r, vs, 1, 1, addr.address, emptyInteraction, permit);
->>>>>>> 3d687483
                 await requestFunc();
                 await expect(requestFunc()).to.be.revertedWith('ERC20Permit: invalid signature');
             });
 
             it('rejects other signature', async function () {
                 const { dai, weth, swap, chainId } = await loadFixture(initContracts);
-<<<<<<< HEAD
-                const order = buildOrderRFQ(dai.address, weth.address, 1, 1, buildConstraints({ nonce: 1 }));
-                const signature = await signOrderRFQ(order, chainId, swap.address, addr1);
-
-                const permit = await getPermit(addr.address, addr2, weth, '1', chainId, swap.address, '1');
-                const { r, vs } = compactSignature(signature);
-                const requestFunc = () => swap.fillOrderRFQToWithPermit(order, r, vs, 1, addr.address, emptyInteraction, permit);
-=======
                 const order = buildOrderRFQ({
                     maker: addr1.address,
                     makerAsset: dai.address,
@@ -175,21 +136,12 @@
                 const permit = await getPermit(addr.address, addr2, weth, '1', chainId, swap.address, '1');
                 const { r, vs } = compactSignature(signature);
                 const requestFunc = () => swap.fillOrderToWithPermit(order, r, vs, 1, 1, addr.address, emptyInteraction, permit);
->>>>>>> 3d687483
                 await expect(requestFunc()).to.be.revertedWith('ERC20Permit: invalid signature');
             });
 
             it('rejects expired permit', async function () {
                 const deadline = (await time.latest()) - time.duration.weeks(1);
                 const { dai, weth, swap, chainId } = await loadFixture(initContracts);
-<<<<<<< HEAD
-                const order = buildOrderRFQ(dai.address, weth.address, 1, 1, buildConstraints({ nonce: 1 }));
-                const signature = await signOrderRFQ(order, chainId, swap.address, addr1);
-
-                const permit = await getPermit(addr.address, addr1, weth, '1', chainId, swap.address, '1', deadline);
-                const { r, vs } = compactSignature(signature);
-                const requestFunc = () => swap.fillOrderRFQToWithPermit(order, r, vs, 1, addr.address, emptyInteraction, permit);
-=======
                 const order = buildOrderRFQ({
                     maker: addr1.address,
                     makerAsset: dai.address,
@@ -203,7 +155,6 @@
                 const permit = await getPermit(addr.address, addr1, weth, '1', chainId, swap.address, '1', deadline);
                 const { r, vs } = compactSignature(signature);
                 const requestFunc = () => swap.fillOrderToWithPermit(order, r, vs, 1, 1, addr.address, emptyInteraction, permit);
->>>>>>> 3d687483
                 await expect(requestFunc()).to.be.revertedWith('ERC20Permit: expired deadline');
             });
         });
@@ -250,9 +201,6 @@
 
         it('should not fill cancelled order', async function () {
             const { dai, weth, swap, chainId } = await loadFixture(initContracts);
-<<<<<<< HEAD
-            const order = buildOrderRFQ(dai.address, weth.address, 1, 1, buildConstraints({ nonce: 1 }));
-=======
             const order = buildOrderRFQ({
                 maker: addr1.address,
                 makerAsset: dai.address,
@@ -263,40 +211,29 @@
             });
             const data = buildOrderData(chainId, swap.address, order);
             const orderHash = ethers.utils._TypedDataEncoder.hash(data.domain, data.types, data.value);
->>>>>>> 3d687483
 
             const signature = await signOrder(order, chainId, swap.address, addr1);
             await swap.connect(addr1).cancelOrder(order.constraints, orderHash);
 
             const { r, vs } = compactSignature(signature);
             await expect(
-<<<<<<< HEAD
-                swap.fillOrderRFQ(order, r, vs, makeMakingAmount(1)),
-            ).to.be.revertedWithCustomError(swap, 'InvalidatedOrder');
-=======
                 swap.fillOrder(order, r, vs, 1, makeMakingAmount(1)),
             ).to.be.revertedWithCustomError(swap, 'RFQBitInvalidatedOrder');
->>>>>>> 3d687483
         });
     });
 
     describe('Expiration', function () {
         it('should fill RFQ order when not expired', async function () {
             const { dai, weth, swap, chainId } = await loadFixture(initContracts);
-<<<<<<< HEAD
-            const order = buildOrderRFQ(dai.address, weth.address, 1, 1, buildConstraints({ nonce: 1 }));
-            const signature = await signOrderRFQ(order, chainId, swap.address, addr1);
-=======
-            const order = buildOrderRFQ({
-                maker: addr1.address,
-                makerAsset: dai.address,
-                takerAsset: weth.address,
-                makingAmount: 1,
-                takingAmount: 1,
-                constraints: buildConstraints({ nonce: 1 }),
-            });
-            const signature = await signOrder(order, chainId, swap.address, addr1);
->>>>>>> 3d687483
+            const order = buildOrderRFQ({
+                maker: addr1.address,
+                makerAsset: dai.address,
+                takerAsset: weth.address,
+                makingAmount: 1,
+                takingAmount: 1,
+                constraints: buildConstraints({ nonce: 1 }),
+            });
+            const signature = await signOrder(order, chainId, swap.address, addr1);
 
             const makerDai = await dai.balanceOf(addr1.address);
             const takerDai = await dai.balanceOf(addr.address);
@@ -304,11 +241,7 @@
             const takerWeth = await weth.balanceOf(addr.address);
 
             const { r, vs } = compactSignature(signature);
-<<<<<<< HEAD
-            await swap.fillOrderRFQ(order, r, vs, makeMakingAmount(1));
-=======
             await swap.fillOrder(order, r, vs, 1, makeMakingAmount(1));
->>>>>>> 3d687483
 
             expect(await dai.balanceOf(addr1.address)).to.equal(makerDai.sub(1));
             expect(await dai.balanceOf(addr.address)).to.equal(takerDai.add(1));
@@ -318,10 +251,6 @@
 
         it('should partial fill RFQ order', async function () {
             const { dai, weth, swap, chainId } = await loadFixture(initContracts);
-<<<<<<< HEAD
-            const order = buildOrderRFQ(dai.address, weth.address, 2, 2, buildConstraints({ nonce: 1 }));
-            const signature = await signOrderRFQ(order, chainId, swap.address, addr1);
-=======
             const order = buildOrderRFQ({
                 maker: addr1.address,
                 makerAsset: dai.address,
@@ -331,7 +260,6 @@
                 constraints: buildConstraints({ nonce: 1 }),
             });
             const signature = await signOrder(order, chainId, swap.address, addr1);
->>>>>>> 3d687483
 
             const makerDai = await dai.balanceOf(addr1.address);
             const takerDai = await dai.balanceOf(addr.address);
@@ -339,11 +267,7 @@
             const takerWeth = await weth.balanceOf(addr.address);
 
             const { r, vs } = compactSignature(signature);
-<<<<<<< HEAD
-            await swap.fillOrderRFQ(order, r, vs, makeMakingAmount(1));
-=======
             await swap.fillOrder(order, r, vs, 1, makeMakingAmount(1));
->>>>>>> 3d687483
 
             expect(await dai.balanceOf(addr1.address)).to.equal(makerDai.sub(1));
             expect(await dai.balanceOf(addr.address)).to.equal(takerDai.add(1));
@@ -353,20 +277,15 @@
 
         it('should fully fill RFQ order', async function () {
             const { dai, weth, swap, chainId } = await loadFixture(initContracts);
-<<<<<<< HEAD
-            const order = buildOrderRFQ(dai.address, weth.address, 1, 1, buildConstraints({ nonce: 1 }));
-            const signature = await signOrderRFQ(order, chainId, swap.address, addr1);
-=======
-            const order = buildOrderRFQ({
-                maker: addr1.address,
-                makerAsset: dai.address,
-                takerAsset: weth.address,
-                makingAmount: 1,
-                takingAmount: 1,
-                constraints: buildConstraints({ nonce: 1 }),
-            });
-            const signature = await signOrder(order, chainId, swap.address, addr1);
->>>>>>> 3d687483
+            const order = buildOrderRFQ({
+                maker: addr1.address,
+                makerAsset: dai.address,
+                takerAsset: weth.address,
+                makingAmount: 1,
+                takingAmount: 1,
+                constraints: buildConstraints({ nonce: 1 }),
+            });
+            const signature = await signOrder(order, chainId, swap.address, addr1);
 
             const makerDai = await dai.balanceOf(addr1.address);
             const takerDai = await dai.balanceOf(addr.address);
@@ -384,14 +303,6 @@
 
         it('should not partial fill RFQ order when 0', async function () {
             const { dai, weth, swap, chainId } = await loadFixture(initContracts);
-<<<<<<< HEAD
-            const order = buildOrderRFQ(dai.address, weth.address, 5, 10, buildConstraints({ nonce: 1 }));
-            const signature = await signOrderRFQ(order, chainId, swap.address, addr1);
-
-            const { r, vs } = compactSignature(signature);
-            await expect(
-                swap.fillOrderRFQ(order, r, vs, 1),
-=======
             const order = buildOrderRFQ({
                 maker: addr1.address,
                 makerAsset: dai.address,
@@ -405,20 +316,11 @@
             const { r, vs } = compactSignature(signature);
             await expect(
                 swap.fillOrder(order, r, vs, 1, 0),
->>>>>>> 3d687483
             ).to.be.revertedWithCustomError(swap, 'RFQSwapWithZeroAmount');
         });
 
         it('should not fill RFQ order when expired', async function () {
             const { dai, weth, swap, chainId } = await loadFixture(initContracts);
-<<<<<<< HEAD
-            const order = buildOrderRFQ(dai.address, weth.address, 1, 1, buildConstraints({ expiry: await time.latest() }));
-            const signature = await signOrderRFQ(order, chainId, swap.address, addr1);
-
-            const { r, vs } = compactSignature(signature);
-            await expect(
-                swap.fillOrderRFQ(order, r, vs, makeMakingAmount(1)),
-=======
             const order = buildOrderRFQ({
                 maker: addr1.address,
                 makerAsset: dai.address,
@@ -432,7 +334,6 @@
             const { r, vs } = compactSignature(signature);
             await expect(
                 swap.fillOrder(order, r, vs, makeMakingAmount(1), 1),
->>>>>>> 3d687483
             ).to.be.revertedWithCustomError(swap, 'RFQOrderExpired');
         });
     });
@@ -440,10 +341,6 @@
     describe('ETH fill', function () {
         it('should fill with ETH', async function () {
             const { dai, weth, swap, chainId } = await loadFixture(initContracts);
-<<<<<<< HEAD
-            const order = buildOrderRFQ(dai.address, weth.address, 900, 3, buildConstraints({ nonce: 1 }));
-            const signature = await signOrderRFQ(order, chainId, swap.address, addr1);
-=======
             const order = buildOrderRFQ({
                 maker: addr1.address,
                 makerAsset: dai.address,
@@ -454,7 +351,6 @@
             });
 
             const signature = await signOrder(order, chainId, swap.address, addr1);
->>>>>>> 3d687483
 
             const makerDai = await dai.balanceOf(addr1.address);
             const takerDai = await dai.balanceOf(addr.address);
@@ -462,11 +358,7 @@
             const takerWeth = await weth.balanceOf(addr.address);
 
             const { r, vs } = compactSignature(signature);
-<<<<<<< HEAD
-            await swap.fillOrderRFQ(order, r, vs, 3, { value: 3 });
-=======
             await swap.fillOrder(order, r, vs, 3, 900, { value: 3 });
->>>>>>> 3d687483
 
             expect(await dai.balanceOf(addr1.address)).to.equal(makerDai.sub(900));
             expect(await dai.balanceOf(addr.address)).to.equal(takerDai.add(900));
@@ -476,10 +368,6 @@
 
         it('should receive ETH after fill', async function () {
             const { dai, weth, swap, chainId } = await loadFixture(initContracts);
-<<<<<<< HEAD
-            const order = buildOrderRFQ(weth.address, dai.address, 3, 900, buildConstraints({ nonce: 1 }));
-            const signature = await signOrderRFQ(order, chainId, swap.address, addr1);
-=======
             const order = buildOrderRFQ({
                 maker: addr1.address,
                 makerAsset: weth.address,
@@ -489,7 +377,6 @@
                 constraints: buildConstraints({ nonce: 1 }),
             });
             const signature = await signOrder(order, chainId, swap.address, addr1);
->>>>>>> 3d687483
 
             const makerDai = await dai.balanceOf(addr1.address);
             const takerDai = await dai.balanceOf(addr.address);
@@ -497,11 +384,7 @@
             const takerWeth = await weth.balanceOf(addr.address);
 
             const { r, vs } = compactSignature(signature);
-<<<<<<< HEAD
-            await swap.fillOrderRFQ(order, r, vs, makeUnwrapWeth(makeMakingAmount(3)));
-=======
             await swap.fillOrder(order, r, vs, 3, makeUnwrapWeth(makeMakingAmount(900)));
->>>>>>> 3d687483
 
             expect(await dai.balanceOf(addr1.address)).to.equal(makerDai.add(900));
             expect(await dai.balanceOf(addr.address)).to.equal(takerDai.sub(900));
@@ -511,14 +394,6 @@
 
         it('should revert if taker provided insufficient ETH', async function () {
             const { dai, weth, swap, chainId } = await loadFixture(initContracts);
-<<<<<<< HEAD
-            const order = buildOrderRFQ(dai.address, weth.address, 900, 3, buildConstraints({ nonce: 1 }));
-            const signature = await signOrderRFQ(order, chainId, swap.address, addr1);
-
-            const { r, vs } = compactSignature(signature);
-            await expect(
-                swap.fillOrderRFQ(order, r, vs, makeMakingAmount(900), { value: 2 }),
-=======
             const order = buildOrderRFQ({
                 maker: addr1.address,
                 makerAsset: dai.address,
@@ -532,19 +407,11 @@
             const { r, vs } = compactSignature(signature);
             await expect(
                 swap.fillOrder(order, r, vs, 900, makeMakingAmount(3), { value: 2 }),
->>>>>>> 3d687483
             ).to.be.revertedWithCustomError(swap, 'InvalidMsgValue');
         });
 
         it('should refund taker with exceeding ETH', async function () {
             const { dai, weth, swap, chainId } = await loadFixture(initContracts);
-<<<<<<< HEAD
-            const order = buildOrderRFQ(dai.address, weth.address, 900, 3, buildConstraints({ nonce: 1 }));
-            const signature = await signOrderRFQ(order, chainId, swap.address, addr1);
-
-            const { r, vs } = compactSignature(signature);
-            const promise = () => swap.fillOrderRFQ(order, r, vs, makeMakingAmount(900), { value: 4 });
-=======
             const order = buildOrderRFQ({
                 maker: addr1.address,
                 makerAsset: dai.address,
@@ -557,7 +424,6 @@
 
             const { r, vs } = compactSignature(signature);
             const promise = () => swap.fillOrder(order, r, vs, 900, makeMakingAmount(3), { value: 4 });
->>>>>>> 3d687483
             const [ethDiff] = await trackReceivedTokenAndTx(ethers.provider, { address: constants.AddressZero }, addr.address, promise);
             expect(ethDiff).to.equal(-3n);
         });
@@ -565,14 +431,6 @@
         it('should reverted with takerAsset non-WETH and msg.value greater than 0', async function () {
             const { dai, swap, chainId, usdc } = await loadFixture(initContracts);
 
-<<<<<<< HEAD
-            const order = buildOrderRFQ(dai.address, usdc.address, 900, 900, buildConstraints({ nonce: 1 }));
-            const signature = await signOrderRFQ(order, chainId, swap.address, addr1);
-
-            const { r, vs } = compactSignature(signature);
-            await expect(
-                swap.fillOrderRFQ(order, r, vs, makeMakingAmount(900), { value: 1 }),
-=======
             const order = buildOrderRFQ({
                 maker: addr1.address,
                 makerAsset: dai.address,
@@ -586,7 +444,6 @@
             const { r, vs } = compactSignature(signature);
             await expect(
                 swap.fillOrder(order, r, vs, 900, makeMakingAmount(900), { value: 1 }),
->>>>>>> 3d687483
             ).to.be.revertedWithCustomError(swap, 'InvalidMsgValue');
         });
     });
