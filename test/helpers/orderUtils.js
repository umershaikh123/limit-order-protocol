const { constants, trim0x } = require('@1inch/solidity-utils');
const { assert } = require('chai');
const { ethers } = require('ethers');
const { keccak256 } = require('ethers/lib/utils');
const { setn } = require('./utils');

const Order = [
    { name: 'salt', type: 'uint256' },
<<<<<<< HEAD
    { name: 'makerAsset', type: 'uint256' },
=======
    { name: 'maker', type: 'address' },
    { name: 'makerAsset', type: 'address' },
>>>>>>> f85c0c1e
    { name: 'takerAsset', type: 'address' },
    { name: 'makingAmount', type: 'uint256' },
    { name: 'takingAmount', type: 'uint256' },
    { name: 'constraints', type: 'uint256' },
];

const ABIOrder = {
    type: 'tuple',
    name: 'order',
    components: Order,
};

const name = '1inch Limit Order Protocol';
const version = '3';

const _NO_PARTIAL_FILLS_FLAG = 255n;
const _ALLOW_MULTIPLE_FILLS_FLAG = 254n;
const _NO_PRICE_IMPROVEMENT_FLAG = 253n;
const _NEED_PREINTERACTION_FLAG = 252n;
const _NEED_POSTINTERACTION_FLAG = 251n;
const _NEED_EPOCH_CHECK_FLAG = 250n;
const _HAS_EXTENSION_FLAG = 249n;

function buildConstraints ({
    allowedSender = constants.ZERO_ADDRESS,
    shouldCheckEpoch = false,
    allowPartialFill = true,
    allowPriceImprovement = true,
    allowMultipleFills = true,
    needPreInteraction = false,
    needPostInteraction = false,
    expiry = 0,
    nonce = 0,
    series = 0,
} = {}) {
    assert(BigInt(expiry) >= 0n && BigInt(expiry) < (1n << 40n), 'Expiry should be less than 40 bits');
    assert(BigInt(nonce) >= 0 && BigInt(nonce) < (1n << 40n), 'Nonce should be less than 40 bits');
    assert(BigInt(series) >= 0 && BigInt(series) < (1n << 40n), 'Series should be less than 40 bits');

    let res = '0x' +
        BigInt(series).toString(16).padStart(10, '0') +
        BigInt(nonce).toString(16).padStart(10, '0') +
        BigInt(expiry).toString(16).padStart(10, '0') +
        (BigInt(allowedSender) & ((1n << 80n) - 1n)).toString(16).padStart(20, '0'); // Truncate address to 80 bits

    assert(res.length === 52, 'Constraints should be 25 bytes long');

    if (allowMultipleFills) {
        res = '0x' + setn(BigInt(res), _ALLOW_MULTIPLE_FILLS_FLAG, true).toString(16).padStart(64, '0');
    }
    if (!allowPartialFill) {
        res = '0x' + setn(BigInt(res), _NO_PARTIAL_FILLS_FLAG, true).toString(16).padStart(64, '0');
    }
    if (!allowPriceImprovement) {
        res = '0x' + setn(BigInt(res), _NO_PRICE_IMPROVEMENT_FLAG, true).toString(16).padStart(64, '0');
    }
    if (shouldCheckEpoch) {
        res = '0x' + setn(BigInt(res), _NEED_EPOCH_CHECK_FLAG, true).toString(16).padStart(64, '0');
    }
    if (needPreInteraction) {
        res = '0x' + setn(BigInt(res), _NEED_PREINTERACTION_FLAG, true).toString(16).padStart(64, '0');
    }
    if (needPostInteraction) {
        res = '0x' + setn(BigInt(res), _NEED_POSTINTERACTION_FLAG, true).toString(16).padStart(64, '0');
    }
    return res;
}

function buildOrderRFQ (
    {
        maker,
        makerAsset,
        takerAsset,
        makingAmount,
        takingAmount,
        constraints = '0',
    },
    {
        receiver = '0x',
        makerAssetData = '0x',
        takerAssetData = '0x',
        makingAmountGetter = '0x',
        takingAmountGetter = '0x',
        predicate = '0x',
        permit = '0x',
        preInteraction = '0x',
        postInteraction = '0x',
    } = {},
) {
    constraints = '0x' + setn(BigInt(constraints), _ALLOW_MULTIPLE_FILLS_FLAG, false).toString(16).padStart(64, '0');
    constraints = '0x' + setn(BigInt(constraints), _NO_PARTIAL_FILLS_FLAG, false).toString(16).padStart(64, '0');
    constraints = '0x' + setn(BigInt(constraints), _NO_PRICE_IMPROVEMENT_FLAG, false).toString(16).padStart(64, '0');
    constraints = '0x' + setn(BigInt(constraints), _NEED_EPOCH_CHECK_FLAG, false).toString(16).padStart(64, '0');

    return buildOrder(
        {
            maker,
            makerAsset,
            takerAsset,
            makingAmount,
            takingAmount,
            constraints,
        },
        {
            receiver,
            makerAssetData,
            takerAssetData,
            makingAmountGetter,
            takingAmountGetter,
            predicate,
            permit,
            preInteraction,
            postInteraction,
        },
    );
}

function buildOrder (
    {
        maker,
        makerAsset,
        takerAsset,
        makingAmount,
        takingAmount,
        constraints = '0',
    },
    {
        receiver = '0x',
        makerAssetData = '0x',
        takerAssetData = '0x',
        makingAmountGetter = '0x',
        takingAmountGetter = '0x',
        predicate = '0x',
        permit = '0x',
        preInteraction = '0x',
        postInteraction = '0x',
    } = {},
) {
    const allInteractions = [
        makerAssetData,
        takerAssetData,
        makingAmountGetter,
        takingAmountGetter,
        predicate,
        permit,
        preInteraction,
        postInteraction,
    ];

    const allInteractionsConcat = allInteractions.map(trim0x).join('');

    // https://stackoverflow.com/a/55261098/440168
    const cumulativeSum = (sum => value => { sum += value; return sum; })(0);
    const offsets = allInteractions
        .map(a => a.length / 2 - 1)
        .map(cumulativeSum)
        .reduce((acc, a, i) => acc + (BigInt(a) << BigInt(32 * i)), 0n);

    let extension = '0x';
    if (trim0x(receiver).length > 0) {
        extension += trim0x(receiver);
        if (allInteractionsConcat.length > 0) {
            extension += offsets.toString(16).padStart(64, '0') + allInteractionsConcat;
        }
    } else if (allInteractionsConcat.length > 0) {
        extension += trim0x(constants.ZERO_ADDRESS) + offsets.toString(16).padStart(64, '0') + allInteractionsConcat;
    }

    let salt = '1';
    if (trim0x(extension).length > 0) {
        salt = BigInt(keccak256(extension)) & ((1n << 160n) - 1n); // Use 160 bit of extension hash
        constraints = BigInt(constraints) | (1n << _HAS_EXTENSION_FLAG);
    }

    return {
        salt,
        maker,
        makerAsset,
        takerAsset,
        makingAmount,
        takingAmount,
        constraints,
        extension,
    };
}

function buildOrderData (chainId, verifyingContract, order) {
    return {
        domain: { name, version, chainId, verifyingContract },
        types: { Order },
        value: order,
    };
}

async function signOrder (order, chainId, target, wallet) {
    const orderData = buildOrderData(chainId, target, order);
    return await wallet._signTypedData(orderData.domain, orderData.types, orderData.value);
}

function compactSignature (signature) {
    const sig = ethers.utils.splitSignature(signature);
    return {
        r: sig.r,
        vs: sig._vs,
    };
}

function makeMakingAmount (amount) {
    return (BigInt(amount) | (1n << 255n)).toString();
}

function makeUnwrapWeth (amount) {
    return (BigInt(amount) | (1n << 254n)).toString();
}

function skipOrderPermit (amount) {
    return (BigInt(amount) | (1n << 253n)).toString();
}

module.exports = {
    ABIOrder,
    buildConstraints,
    buildOrder,
    buildOrderRFQ,
    buildOrderData,
    signOrder,
    compactSignature,
    makeMakingAmount,
    makeUnwrapWeth,
    skipOrderPermit,
    name,
    version,
};<|MERGE_RESOLUTION|>--- conflicted
+++ resolved
@@ -6,12 +6,8 @@
 
 const Order = [
     { name: 'salt', type: 'uint256' },
-<<<<<<< HEAD
-    { name: 'makerAsset', type: 'uint256' },
-=======
     { name: 'maker', type: 'address' },
     { name: 'makerAsset', type: 'address' },
->>>>>>> f85c0c1e
     { name: 'takerAsset', type: 'address' },
     { name: 'makingAmount', type: 'uint256' },
     { name: 'takingAmount', type: 'uint256' },
@@ -34,6 +30,7 @@
 const _NEED_POSTINTERACTION_FLAG = 251n;
 const _NEED_EPOCH_CHECK_FLAG = 250n;
 const _HAS_EXTENSION_FLAG = 249n;
+const _USE_PERMIT2_FLAG = 248n;
 
 function buildConstraints ({
     allowedSender = constants.ZERO_ADDRESS,
@@ -43,6 +40,7 @@
     allowMultipleFills = true,
     needPreInteraction = false,
     needPostInteraction = false,
+    usePermit2 = false,
     expiry = 0,
     nonce = 0,
     series = 0,
@@ -76,6 +74,9 @@
     }
     if (needPostInteraction) {
         res = '0x' + setn(BigInt(res), _NEED_POSTINTERACTION_FLAG, true).toString(16).padStart(64, '0');
+    }
+    if (usePermit2) {
+        res = '0x' + setn(BigInt(res), _USE_PERMIT2_FLAG, true).toString(16).padStart(64, '0');
     }
     return res;
 }
