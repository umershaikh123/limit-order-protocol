--- conflicted
+++ resolved
@@ -16,15 +16,9 @@
     "test/helpers"
   ],
   "dependencies": {
-<<<<<<< HEAD
-    "@1inch/solidity-utils": "2.2.15",
-    "@chainlink/contracts": "0.5.1",
-    "@openzeppelin/contracts": "4.7.3"
-=======
     "@1inch/solidity-utils": "2.2.16",
     "@chainlink/contracts": "0.6.0",
     "@openzeppelin/contracts": "4.8.1"
->>>>>>> f85c0c1e
   },
   "devDependencies": {
     "@metamask/eth-sig-util": "5.0.2",
