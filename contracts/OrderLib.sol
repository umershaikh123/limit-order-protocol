--- conflicted
+++ resolved
@@ -9,10 +9,6 @@
 import "./helpers/AmountCalculator.sol";
 
 library OrderLib {
-<<<<<<< HEAD
-    error WrongGetter();
-    error GetAmountCallFailed();
-=======
     using AddressLib for Address;
     using ConstraintsLib for Constraints;
 
@@ -22,7 +18,6 @@
     error MissingOrderExtension();
     error UnexpectedOrderExtension();
     error ExtensionInvalid();
->>>>>>> 3d687483
 
     struct Order {
         uint256 salt;
@@ -32,19 +27,9 @@
         uint256 makingAmount;
         uint256 takingAmount;
         Constraints constraints;
-<<<<<<< HEAD
-        Address maker;
-        Address receiver;
-        uint256 offsets;
-        bytes interactions;
-    }
-
-    bytes32 constant internal _LIMIT_ORDER_TYPEHASH = keccak256(
-=======
     }
 
     bytes32 constant internal _LIMIT_ORDER_RFQ_TYPEHASH = keccak256(
->>>>>>> 3d687483
         "Order("
             "uint256 salt,"
             "address maker,"
@@ -52,15 +37,7 @@
             "address takerAsset,"
             "uint256 makingAmount,"
             "uint256 takingAmount,"
-<<<<<<< HEAD
-            "uint256 constraints,"
-            "address maker,"
-            "address receiver,"
-            "uint256 offsets,"
-            "bytes interactions"
-=======
             "uint256 constraints"
->>>>>>> 3d687483
         ")"
     );
 
@@ -71,53 +48,8 @@
         TakingAmountGetter,
         Predicate,
         Permit,
-<<<<<<< HEAD
-        PreInteraction,
-        PostInteraction
-    }
-
-    function _get(Order calldata order, DynamicField field) private pure returns(bytes calldata) {
-        uint256 bitShift = uint256(field) << 5; // field * 32
-        return order.interactions[
-            uint32((order.offsets << 32) >> bitShift):
-            uint32(order.offsets >> bitShift)
-        ];
-    }
-
-    function makerAssetData(Order calldata order) internal pure returns(bytes calldata) {
-        return _get(order, DynamicField.MakerAssetData);
-    }
-
-    function takerAssetData(Order calldata order) internal pure returns(bytes calldata) {
-        return _get(order, DynamicField.TakerAssetData);
-    }
-
-    function getMakingAmount(Order calldata order) internal pure returns(bytes calldata) {
-        return _get(order, DynamicField.GetMakingAmount);
-    }
-
-    function getTakingAmount(Order calldata order) internal pure returns(bytes calldata) {
-        return _get(order, DynamicField.GetTakingAmount);
-    }
-
-    function predicate(Order calldata order) internal pure returns(bytes calldata) {
-        return _get(order, DynamicField.Predicate);
-    }
-
-    function permit(Order calldata order) internal pure returns(bytes calldata) {
-        return _get(order, DynamicField.Permit);
-    }
-
-    function preInteraction(Order calldata order) internal pure returns(bytes calldata) {
-        return _get(order, DynamicField.PreInteraction);
-    }
-
-    function postInteraction(Order calldata order) internal pure returns(bytes calldata) {
-        return _get(order, DynamicField.PostInteraction);
-=======
         PreInteractionData,
         PostInteractionData
->>>>>>> 3d687483
     }
 
     function hash(Order calldata order, bytes32 domainSeparator) internal pure returns(bytes32 result) {
@@ -170,13 +102,6 @@
         uint256 remainingMakingAmount,
         bytes32 orderHash
     ) private view returns(uint256) {
-<<<<<<< HEAD
-        if (getter.length < 20) revert WrongGetter();
-
-        (bool success, bytes memory result) = address(bytes20(getter)).staticcall(abi.encodePacked(getter[20:], requestedAmount, remainingMakingAmount, orderHash));
-        if (!success || result.length != 32) revert GetAmountCallFailed();
-        return abi.decode(result, (uint256));
-=======
         if (getter.length < 20) revert RFQWrongGetter();
 
         (bool success, bytes memory result) = address(bytes20(getter)).staticcall(abi.encodePacked(getter[20:], requestedAmount, remainingMakingAmount, orderHash));
@@ -254,6 +179,5 @@
                 revert(0, 4)
             }
         }
->>>>>>> 3d687483
     }
 }