// SPDX-License-Identifier: MIT

pragma solidity 0.8.19;

import "@chainlink/contracts/src/v0.8/interfaces/AggregatorV3Interface.sol";
import "@openzeppelin/contracts/utils/math/SafeCast.sol";
import "../interfaces/IOrderMixin.sol";
import "../interfaces/IAmountGetter.sol";

// solhint-disable not-rely-on-time

/// @title A helper contract for interactions with https://docs.chain.link
contract ChainlinkCalculator is IAmountGetter {
    using SafeCast for int256;

    error DifferentOracleDecimals();
    error StaleOraclePrice();

    uint256 private constant _SPREAD_DENOMINATOR = 1e9;
    uint256 private constant _ORACLE_TTL = 4 hours;
    bytes1 private constant _INVERSE_FLAG = 0x80;
    bytes1 private constant _DOUBLE_PRICE_FLAG = 0x40;

    /// @notice Calculates price of token A relative to token B. Note that order is important
    /// @return result Token A relative price times amount
    function doublePrice(AggregatorV3Interface oracle1, AggregatorV3Interface oracle2, int256 decimalsScale, uint256 amount) external view returns(uint256 result) {
        return _doublePrice(oracle1, oracle2, decimalsScale, amount);
    }

    function getMakingAmount(
        IOrderMixin.Order calldata /* order */,
        bytes calldata /* extension */,
        bytes32 /* orderHash */,
        address /* taker */,
        uint256 takingAmount,
        uint256 /* remainingMakingAmount */,
        bytes calldata extraData
    ) external view returns (uint256) {
<<<<<<< HEAD
        (
            AggregatorV3Interface oracle,
            uint256 spread
        ) = abi.decode(extraData, (AggregatorV3Interface, uint256));

        /// @notice Calculates price of token relative to oracle unit (ETH or USD)
        /// Lowest 254 bits specify spread amount. Spread is scaled by 1e9, i.e. 101% = 1.01e9, 99% = 0.99e9.
        /// Highest bit is set when oracle price should be inverted,
        /// e.g. for DAI-ETH oracle, inverse=false means that we request DAI price in ETH
        /// and inverse=true means that we request ETH price in DAI
        /// @return Amount * spread * oracle price
        (, int256 latestAnswer,, uint256 updatedAt,) = oracle.latestRoundData();
        if (updatedAt + _ORACLE_TTL < block.timestamp) revert StaleOraclePrice(); // solhint-disable-line not-rely-on-time
        return takingAmount * spread * latestAnswer.toUint256() / (10 ** oracle.decimals()) / _SPREAD_DENOMINATOR;
=======
        return _getSpreadedAmount(takingAmount, extraData);
>>>>>>> eeb1a006
    }

    function getTakingAmount(
        IOrderMixin.Order calldata /* order */,
        bytes calldata /* extension */,
        bytes32 /* orderHash */,
        address /* taker */,
        uint256 makingAmount,
        uint256 /* remainingMakingAmount */,
        bytes calldata extraData
    ) external view returns (uint256) {
        return _getSpreadedAmount(makingAmount, extraData);
    }

<<<<<<< HEAD
        /// @notice Calculates price of token relative to oracle unit (ETH or USD)
        /// Lowest 254 bits specify spread amount. Spread is scaled by 1e9, i.e. 101% = 1.01e9, 99% = 0.99e9.
        /// Highest bit is set when oracle price should be inverted,
        /// e.g. for DAI-ETH oracle, inverse=false means that we request DAI price in ETH
        /// and inverse=true means that we request ETH price in DAI
        /// @return Amount * spread * oracle price
        (, int256 latestAnswer,, uint256 updatedAt,) = oracle.latestRoundData();
        if (updatedAt + _ORACLE_TTL < block.timestamp) revert StaleOraclePrice(); // solhint-disable-line not-rely-on-time
        return makingAmount * spread * (10 ** oracle.decimals()) / latestAnswer.toUint256() / _SPREAD_DENOMINATOR;
=======
    /// @notice Calculates price of token relative to oracle unit (ETH or USD)
    /// The first byte of the blob contain inverse and useDoublePrice flags,
    /// The inverse flag is set when oracle price should be inverted,
    /// e.g. for DAI-ETH oracle, inverse=false means that we request DAI price in ETH
    /// and inverse=true means that we request ETH price in DAI
    /// The useDoublePrice flag is set when needs price for two custom tokens (other than ETH or USD)
    /// @return Amount * spread * oracle price
    function _getSpreadedAmount(uint256 amount, bytes calldata blob) internal view returns(uint256) {
        bytes1 flags = bytes1(blob[:1]);
        if (flags & _DOUBLE_PRICE_FLAG == _DOUBLE_PRICE_FLAG) {
            AggregatorV3Interface oracle1 = AggregatorV3Interface(address(bytes20(blob[1:21])));
            AggregatorV3Interface oracle2 = AggregatorV3Interface(address(bytes20(blob[21:41])));
            int256 decimalsScale = int256(uint256(bytes32(blob[41:73])));
            uint256 spread = uint256(bytes32(blob[73:105]));
            return _doublePrice(oracle1, oracle2, decimalsScale, spread * amount) / _SPREAD_DENOMINATOR;
        } else {
            AggregatorV3Interface oracle = AggregatorV3Interface(address(bytes20(blob[1:21])));
            uint256 spread = uint256(bytes32(blob[21:53]));
            (, int256 latestAnswer,, uint256 updatedAt,) = oracle.latestRoundData();
            // solhint-disable-next-line not-rely-on-time
            if (updatedAt + _ORACLE_TTL < block.timestamp) revert StaleOraclePrice();
            if (flags & _INVERSE_FLAG == _INVERSE_FLAG) {
                return spread * amount * (10 ** oracle.decimals()) / latestAnswer.toUint256() / _SPREAD_DENOMINATOR;
            } else {
                return spread * amount * latestAnswer.toUint256() / (10 ** oracle.decimals()) / _SPREAD_DENOMINATOR;
            }
        }
>>>>>>> eeb1a006
    }

    function _doublePrice(AggregatorV3Interface oracle1, AggregatorV3Interface oracle2, int256 decimalsScale, uint256 amount) internal view returns(uint256 result) {
        if (oracle1.decimals() != oracle2.decimals()) revert DifferentOracleDecimals();

        {
<<<<<<< HEAD
            (, int256 latestAnswer1,, uint256 updatedAt,) = oracle1.latestRoundData();
            if (updatedAt + _ORACLE_TTL < block.timestamp) revert StaleOraclePrice(); // solhint-disable-line not-rely-on-time
            result = amount * spread * latestAnswer1.toUint256();
=======
            (, int256 latestAnswer,, uint256 updatedAt,) = oracle1.latestRoundData();
            // solhint-disable-next-line not-rely-on-time
            if (updatedAt + _ORACLE_TTL < block.timestamp) revert StaleOraclePrice();
            result = amount * latestAnswer.toUint256();
>>>>>>> eeb1a006
        }

        if (decimalsScale > 0) {
            result *= 10 ** decimalsScale.toUint256();
        } else if (decimalsScale < 0) {
            result /= 10 ** (-decimalsScale).toUint256();
        }

        {
<<<<<<< HEAD
            (, int256 latestAnswer2,, uint256 updatedAt,) = oracle2.latestRoundData();
            if (updatedAt + _ORACLE_TTL < block.timestamp) revert StaleOraclePrice(); // solhint-disable-line not-rely-on-time
            result /= latestAnswer2.toUint256() * _SPREAD_DENOMINATOR;
=======
            (, int256 latestAnswer,, uint256 updatedAt,) = oracle2.latestRoundData();
            // solhint-disable-next-line not-rely-on-time
            if (updatedAt + _ORACLE_TTL < block.timestamp) revert StaleOraclePrice();
            result /= latestAnswer.toUint256();
>>>>>>> eeb1a006
        }
    }
}

// solhint-enable not-rely-on-time<|MERGE_RESOLUTION|>--- conflicted
+++ resolved
@@ -36,24 +36,7 @@
         uint256 /* remainingMakingAmount */,
         bytes calldata extraData
     ) external view returns (uint256) {
-<<<<<<< HEAD
-        (
-            AggregatorV3Interface oracle,
-            uint256 spread
-        ) = abi.decode(extraData, (AggregatorV3Interface, uint256));
-
-        /// @notice Calculates price of token relative to oracle unit (ETH or USD)
-        /// Lowest 254 bits specify spread amount. Spread is scaled by 1e9, i.e. 101% = 1.01e9, 99% = 0.99e9.
-        /// Highest bit is set when oracle price should be inverted,
-        /// e.g. for DAI-ETH oracle, inverse=false means that we request DAI price in ETH
-        /// and inverse=true means that we request ETH price in DAI
-        /// @return Amount * spread * oracle price
-        (, int256 latestAnswer,, uint256 updatedAt,) = oracle.latestRoundData();
-        if (updatedAt + _ORACLE_TTL < block.timestamp) revert StaleOraclePrice(); // solhint-disable-line not-rely-on-time
-        return takingAmount * spread * latestAnswer.toUint256() / (10 ** oracle.decimals()) / _SPREAD_DENOMINATOR;
-=======
         return _getSpreadedAmount(takingAmount, extraData);
->>>>>>> eeb1a006
     }
 
     function getTakingAmount(
@@ -68,17 +51,6 @@
         return _getSpreadedAmount(makingAmount, extraData);
     }
 
-<<<<<<< HEAD
-        /// @notice Calculates price of token relative to oracle unit (ETH or USD)
-        /// Lowest 254 bits specify spread amount. Spread is scaled by 1e9, i.e. 101% = 1.01e9, 99% = 0.99e9.
-        /// Highest bit is set when oracle price should be inverted,
-        /// e.g. for DAI-ETH oracle, inverse=false means that we request DAI price in ETH
-        /// and inverse=true means that we request ETH price in DAI
-        /// @return Amount * spread * oracle price
-        (, int256 latestAnswer,, uint256 updatedAt,) = oracle.latestRoundData();
-        if (updatedAt + _ORACLE_TTL < block.timestamp) revert StaleOraclePrice(); // solhint-disable-line not-rely-on-time
-        return makingAmount * spread * (10 ** oracle.decimals()) / latestAnswer.toUint256() / _SPREAD_DENOMINATOR;
-=======
     /// @notice Calculates price of token relative to oracle unit (ETH or USD)
     /// The first byte of the blob contain inverse and useDoublePrice flags,
     /// The inverse flag is set when oracle price should be inverted,
@@ -106,23 +78,16 @@
                 return spread * amount * latestAnswer.toUint256() / (10 ** oracle.decimals()) / _SPREAD_DENOMINATOR;
             }
         }
->>>>>>> eeb1a006
     }
 
     function _doublePrice(AggregatorV3Interface oracle1, AggregatorV3Interface oracle2, int256 decimalsScale, uint256 amount) internal view returns(uint256 result) {
         if (oracle1.decimals() != oracle2.decimals()) revert DifferentOracleDecimals();
 
         {
-<<<<<<< HEAD
-            (, int256 latestAnswer1,, uint256 updatedAt,) = oracle1.latestRoundData();
-            if (updatedAt + _ORACLE_TTL < block.timestamp) revert StaleOraclePrice(); // solhint-disable-line not-rely-on-time
-            result = amount * spread * latestAnswer1.toUint256();
-=======
             (, int256 latestAnswer,, uint256 updatedAt,) = oracle1.latestRoundData();
             // solhint-disable-next-line not-rely-on-time
             if (updatedAt + _ORACLE_TTL < block.timestamp) revert StaleOraclePrice();
             result = amount * latestAnswer.toUint256();
->>>>>>> eeb1a006
         }
 
         if (decimalsScale > 0) {
@@ -132,16 +97,10 @@
         }
 
         {
-<<<<<<< HEAD
-            (, int256 latestAnswer2,, uint256 updatedAt,) = oracle2.latestRoundData();
-            if (updatedAt + _ORACLE_TTL < block.timestamp) revert StaleOraclePrice(); // solhint-disable-line not-rely-on-time
-            result /= latestAnswer2.toUint256() * _SPREAD_DENOMINATOR;
-=======
             (, int256 latestAnswer,, uint256 updatedAt,) = oracle2.latestRoundData();
             // solhint-disable-next-line not-rely-on-time
             if (updatedAt + _ORACLE_TTL < block.timestamp) revert StaleOraclePrice();
             result /= latestAnswer.toUint256();
->>>>>>> eeb1a006
         }
     }
 }
