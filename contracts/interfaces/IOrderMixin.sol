--- conflicted
+++ resolved
@@ -3,29 +3,6 @@
 pragma solidity 0.8.17;
 
 import "../OrderLib.sol";
-<<<<<<< HEAD
-import "../libraries/InputLib.sol";
-
-interface IOrderMixin {
-    error WrongNonce();
-    error WrongSeriesNonce();
-    error UnknownOrder();
-    error AlreadyFilled();
-    error PermitLengthTooLow();
-    error RemainingAmountIsZero();
-    error PrivateOrder();
-    error OrderExpired();
-    error BadSignature();
-    error ReentrancyDetected();
-    error PredicateIsNotTrue();
-    error TakingAmountTooHigh();
-    error MakingAmountTooLow();
-    error SwapWithZeroAmount();
-    error TransferFromMakerToTakerFailed();
-    error TransferFromTakerToMakerFailed();
-    error TakingAmountIncreased();
-    error SimulationResults(bool success, bytes res);
-=======
 import "../libraries/LimitsLib.sol";
 
 interface IOrderMixin {
@@ -47,7 +24,6 @@
     error RFQMakingAmountTooLow();
     error RFQTransferFromMakerToTakerFailed();
     error RFQTransferFromTakerToMakerFailed();
->>>>>>> 3d687483
 
     /**
      * @notice Emitted when RFQ gets filled
@@ -60,37 +36,6 @@
     );
 
     /**
-<<<<<<< HEAD
-     * @notice Returns unfilled amount for order. Throws if order does not exist
-     * @param maker Maker address
-     * @param orderHash Order's hash. Can be obtained by the `hashOrder` function
-     * @return amount Unfilled amount
-     */
-    function remaining(address maker, bytes32 orderHash) external view returns(uint256 amount);
-
-    /**
-     * @notice Returns unfilled amount for order
-     * @param maker Maker address
-     * @param orderHash Order's hash. Can be obtained by the `hashOrder` function
-     * @return rawAmount Unfilled amount of order plus one if order exists. Otherwise 0
-     */
-    function remainingRaw(address maker, bytes32 orderHash) external view returns(uint256 rawAmount);
-
-    /**
-     * @notice Same as `remainingRaw` but for multiple orders
-     * @param makers Array of makers addresses
-     * @param orderHashes Array of hashes
-     * @return rawAmounts Array of amounts for each order plus one if order exists or 0 otherwise
-     */
-    function remainingsRaw(address[] calldata makers, bytes32[] calldata orderHashes) external view returns(uint256[] memory rawAmounts);
-
-    /**
-     * @notice Checks order predicate
-     * @param predicate Order predicate to check
-     * @return result Predicate evaluation result. True if predicate allows to fill the order, false otherwise
-     */
-    function checkPredicate(bytes calldata predicate) external view returns(bool result);
-=======
      * @notice Returns bitmask for double-spend invalidators based on lowest byte of order.info and filled quotes
      * @param maker Maker address
      * @param slot Slot number to return bitmask for
@@ -118,7 +63,6 @@
      * @param orderHash Hash of the order to cancel
      */
     function cancelOrder(Constraints orderConstraints, bytes32 orderHash) external;
->>>>>>> 3d687483
 
     /**
      * @notice Cancels all quotes of the maker (works for bit-invalidating orders only)
@@ -128,30 +72,6 @@
     function bitsInvalidateForOrder(Constraints orderConstraints, uint256 additionalMask) external;
 
     /**
-<<<<<<< HEAD
-     * @notice Delegates execution to custom implementation. Could be used to validate if `transferFrom` works properly
-     * @dev The function always reverts and returns the simulation results in revert data.
-     * @param target Addresses that will be delegated
-     * @param data Data that will be passed to delegatee
-     */
-    function simulate(address target, bytes calldata data) external;
-
-    /**
-     * @notice Cancels order of msg.sender
-     * @dev Order is cancelled by setting remaining amount to _ORDER_FILLED value
-     * @param orderHash Hash of the order to cancel
-     * @return orderRemaining Unfilled amount of order before cancellation
-     */
-    function cancelOrder(bytes32 orderHash) external returns(uint256 orderRemaining);
-
-    /**
-     * @notice Cancels multiple orders of msg.sender
-     * @dev Order is cancelled by setting remaining amount to _ORDER_FILLED value
-     * @param orderHashes Array of hashes of orders to cancel
-     * @return orderRemaining Array of unfilled amounts of orders before cancellation
-     */
-    function cancelOrders(bytes32[] calldata orderHashes) external returns(uint256[] memory orderRemaining);
-=======
      * @notice Fills order's quote, fully or partially (whichever is possible)
      * @param order Order quote to fill
      * @param r R component of signature
@@ -169,43 +89,28 @@
         uint256 amount,
         Limits limits
     ) external payable returns(uint256 makingAmount, uint256 takingAmount, bytes32 orderHash);
->>>>>>> 3d687483
 
     /**
      * @notice Same as `fillOrder` but allows to specify funds destination instead of `msg.sender`
      * @param order Order quote to fill
-<<<<<<< HEAD
-     * @param signature Signature to confirm quote ownership
-     * @param interaction A call data for Interactive. Taker may execute interaction after getting maker assets and before sending taker assets.
-     * @param input Fill configuration flags with amount packed in one slot
-     * @param threshold Specifies maximum allowed takingAmount when takingAmount is zero, otherwise specifies minimum allowed makingAmount. Top-most bit specifies whether taker wants to skip maker's permit.
-=======
      * @param r R component of signature
      * @param vs VS component of signature
      * @param amount Taker amount to fill
      * @param limits Specifies threshold as maximum allowed takingAmount when takingAmount is zero, otherwise specifies minimum allowed makingAmount. Top-most bit specifies whether taker wants to skip maker's permit.
      * @param target Address that will receive swap funds
      * @param interaction A call data for Interactive. Taker may execute interaction after getting maker assets and before sending taker assets.
->>>>>>> 3d687483
      * @return makingAmount Actual amount transferred from maker to taker
      * @return takingAmount Actual amount transferred from taker to maker
      * @return orderHash Hash of the filled order
      */
     function fillOrderTo(
         OrderLib.Order calldata order,
-<<<<<<< HEAD
-        bytes calldata signature,
-        bytes calldata interaction,
-        Input input,
-        uint256 threshold
-=======
         bytes32 r,
         bytes32 vs,
         uint256 amount,
         Limits limits,
         address target,
         bytes calldata interaction
->>>>>>> 3d687483
     ) external payable returns(uint256 makingAmount, uint256 takingAmount, bytes32 orderHash);
 
     /**
@@ -213,14 +118,6 @@
      * It allows to approve token spending and make a swap in one transaction.
      * Also allows to specify funds destination instead of `msg.sender`
      * @param order Order quote to fill
-<<<<<<< HEAD
-     * @param signature Signature to confirm quote ownership
-     * @param interaction A call data for Interactive. Taker may execute interaction after getting maker assets and before sending taker assets.
-     * @param input Fill configuration flags with amount packed in one slot
-     * @param threshold Specifies maximum allowed takingAmount when takingAmount is zero, otherwise specifies minimum allowed makingAmount. Top-most bit specifies whether taker wants to skip maker's permit.
-     * @param target Address that will receive swap funds
-     * @param permit Should consist of abiencoded token address and encoded `IERC20Permit.permit` call.
-=======
      * @param r R component of signature
      * @param vs VS component of signature
      * @param amount Taker amount to fill
@@ -228,7 +125,6 @@
      * @param target Address that will receive swap funds
      * @param interaction A call data for Interactive. Taker may execute interaction after getting maker assets and before sending taker assets.
      * @param permit Should contain abi-encoded calldata for `IERC20Permit.permit` call
->>>>>>> 3d687483
      * @return makingAmount Actual amount transferred from maker to taker
      * @return takingAmount Actual amount transferred from taker to maker
      * @return orderHash Hash of the filled order
@@ -236,17 +132,10 @@
      */
     function fillOrderToWithPermit(
         OrderLib.Order calldata order,
-<<<<<<< HEAD
-        bytes calldata signature,
-        bytes calldata interaction,
-        Input input,
-        uint256 threshold,
-=======
         bytes32 r,
         bytes32 vs,
         uint256 amount,
         Limits limits,
->>>>>>> 3d687483
         address target,
         bytes calldata interaction,
         bytes calldata permit
@@ -258,18 +147,11 @@
      * Also allows to specify funds destination instead of `msg.sender`
      * @param order Order quote to fill
      * @param signature Signature to confirm quote ownership
-<<<<<<< HEAD
-     * @param interaction A call data for Interactive. Taker may execute interaction after getting maker assets and before sending taker assets.
-     * @param input Fill configuration flags with amount packed in one slot
-     * @param threshold Specifies maximum allowed takingAmount when takingAmount is zero, otherwise specifies minimum allowed makingAmount. Top-most bit specifies whether taker wants to skip maker's permit.
-     * @param target Address that will receive swap funds
-=======
      * @param amount Taker amount to fill
      * @param limits Specifies threshold as maximum allowed takingAmount when takingAmount is zero, otherwise specifies minimum allowed makingAmount. Top-most bit specifies whether taker wants to skip maker's permit.
      * @param target Address that will receive swap funds
      * @param interaction A call data for Interactive. Taker may execute interaction after getting maker assets and before sending taker assets.
      * @param permit Should contain abi-encoded calldata for `IERC20Permit.permit` call
->>>>>>> 3d687483
      * @return makingAmount Actual amount transferred from maker to taker
      * @return takingAmount Actual amount transferred from taker to maker
      * @return orderHash Hash of the filled order
@@ -282,13 +164,6 @@
         Limits limits,
         address target,
         bytes calldata interaction,
-<<<<<<< HEAD
-        Input input,
-        uint256 threshold,
-        address target
-    ) external payable returns(uint256 makingAmount, uint256 takingAmount, bytes32 orderHash);
-=======
         bytes calldata permit
     ) external returns(uint256 makingAmount, uint256 takingAmount, bytes32 orderHash);
->>>>>>> 3d687483
 }