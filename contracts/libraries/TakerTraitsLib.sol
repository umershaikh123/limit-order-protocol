// SPDX-License-Identifier: MIT

pragma solidity ^0.8.0;

type TakerTraits is uint256;

/**
 * @title TakerTraitsLib
 * @notice This library to manage and check TakerTraits, which are used to encode the taker's preferences for an order in a single uint256.
 * @dev The TakerTraits are structured as follows:
 * High bits are used for flags
<<<<<<< HEAD
 * 255 bit `_MAKER_AMOUNT_FLAG`         - If set, the taking amount is calculated based on making amount, otherwise making amount is calculated based on taking amount.
 * 254 bit `_UNWRAP_WETH_FLAG`          - If set, the WETH will be unwrapped into ETH before sending to taker.
 * 253 bit `_SKIP_ORDER_PERMIT_FLAG`    - If set, the order skips maker's permit execution.
 * 252 bit `_USE_PERMIT2_FLAG`          - If set, the order uses the permit2 function for authorization.
 * 251 bit `_ARGS_HAS_TARGET`           - Should be set when target address is passed. Target address is the one that will receive maker asset during the fill execution by default it's equal to msg.sender
 * The remaining bits are used to store the threshold amount (the maximum amount a taker agrees to give in exchange for a making amount).
=======
 * 255 bit `_MAKER_AMOUNT_FLAG`           - If set, the taking amount is calculated based on making amount, otherwise making amount is calculated based on taking amount.
 * 254 bit `_UNWRAP_WETH_FLAG`            - If set, the WETH will be unwrapped into ETH before sending to taker.
 * 253 bit `_SKIP_ORDER_PERMIT_FLAG`      - If set, the order skips maker's permit execution.
 * 252 bit `_USE_PERMIT2_FLAG`            - If set, the order uses the permit2 function for authorization.
 * 251 bit `_ARGS_HAS_TARGET`             - If set, then first 20 bytes of args are treated as target address for maker’s funds transfer.
 * 224-247 bits `ARGS_EXTENSION_LENGTH`   - The length of the extension calldata in the args.
 * 200-223 bits `ARGS_INTERACTION_LENGTH` - The length of the interaction calldata in the args.
 * 0-184 bits                             - The threshold amount (the maximum amount a taker agrees to give in exchange for a making amount).
>>>>>>> efbdd8e5
 */
library TakerTraitsLib {
    uint256 private constant _MAKER_AMOUNT_FLAG = 1 << 255;
    uint256 private constant _UNWRAP_WETH_FLAG = 1 << 254;
    uint256 private constant _SKIP_ORDER_PERMIT_FLAG = 1 << 253;
    uint256 private constant _USE_PERMIT2_FLAG = 1 << 252;
    uint256 private constant _ARGS_HAS_TARGET = 1 << 251;

    uint256 private constant _ARGS_EXTENSION_LENGTH_OFFSET = 224;
    uint256 private constant _ARGS_EXTENSION_LENGTH_MASK = 0xffffff;
    uint256 private constant _ARGS_INTERACTION_LENGTH_OFFSET = 200;
    uint256 private constant _ARGS_INTERACTION_LENGTH_MASK = 0xffffff;

    uint256 private constant _AMOUNT_MASK = 0x000000000000000000ffffffffffffffffffffffffffffffffffffffffffffff;

    /**
     * @notice Checks if the args should contain target address.
     * @param takerTraits The traits of the taker.
     * @return result A boolean indicating whether the args should contain target address.
     */
    function argsHasTarget(TakerTraits takerTraits) internal pure returns (bool) {
        return (TakerTraits.unwrap(takerTraits) & _ARGS_HAS_TARGET) != 0;
    }

    /**
     * @notice Retrieves the length of the extension calldata from the takerTraits.
     * @param takerTraits The traits of the taker.
     * @return result The length of the extension calldata encoded in the takerTraits.
     */
    function argsExtensionLength(TakerTraits takerTraits) internal pure returns (uint256) {
        return (TakerTraits.unwrap(takerTraits) >> _ARGS_EXTENSION_LENGTH_OFFSET) & _ARGS_EXTENSION_LENGTH_MASK;
    }

    /**
     * @notice Retrieves the length of the interaction calldata from the takerTraits.
     * @param takerTraits The traits of the taker.
     * @return result The length of the interaction calldata encoded in the takerTraits.
     */
    function argsInteractionLength(TakerTraits takerTraits) internal pure returns (uint256) {
        return (TakerTraits.unwrap(takerTraits) >> _ARGS_INTERACTION_LENGTH_OFFSET) & _ARGS_INTERACTION_LENGTH_MASK;
    }

    /**
     * @notice Checks if the taking amount should be calculated based on making amount.
     * @param takerTraits The traits of the taker.
     * @return result A boolean indicating whether the taking amount should be calculated based on making amount.
     */
    function isMakingAmount(TakerTraits takerTraits) internal pure returns (bool) {
        return (TakerTraits.unwrap(takerTraits) & _MAKER_AMOUNT_FLAG) != 0;
    }

    /**
     * @notice Checks if the order should unwrap WETH and send ETH to taker.
     * @param takerTraits The traits of the taker.
     * @return result A boolean indicating whether the order should unwrap WETH.
     */
    function unwrapWeth(TakerTraits takerTraits) internal pure returns (bool) {
        return (TakerTraits.unwrap(takerTraits) & _UNWRAP_WETH_FLAG) != 0;
    }

    /**
     * @notice Checks if the order should skip maker's permit execution.
     * @param takerTraits The traits of the taker.
     * @return result A boolean indicating whether the order don't apply permit.
     */
    function skipMakerPermit(TakerTraits takerTraits) internal pure returns (bool) {
        return (TakerTraits.unwrap(takerTraits) & _SKIP_ORDER_PERMIT_FLAG) != 0;
    }

    /**
     * @notice Checks if the order uses the permit2 instead of permit.
     * @param takerTraits The traits of the taker.
     * @return result A boolean indicating whether the order uses the permit2.
     */
    function usePermit2(TakerTraits takerTraits) internal pure returns (bool) {
        return (TakerTraits.unwrap(takerTraits) & _USE_PERMIT2_FLAG) != 0;
    }

    /**
     * @notice Retrieves the threshold amount from the takerTraits.
     * The maximum amount a taker agrees to give in exchange for a making amount.
     * @param takerTraits The traits of the taker.
     * @return result The threshold amount encoded in the takerTraits.
     */
    function threshold(TakerTraits takerTraits) internal pure returns (uint256) {
        return TakerTraits.unwrap(takerTraits) & _AMOUNT_MASK;
    }
}<|MERGE_RESOLUTION|>--- conflicted
+++ resolved
@@ -9,14 +9,6 @@
  * @notice This library to manage and check TakerTraits, which are used to encode the taker's preferences for an order in a single uint256.
  * @dev The TakerTraits are structured as follows:
  * High bits are used for flags
-<<<<<<< HEAD
- * 255 bit `_MAKER_AMOUNT_FLAG`         - If set, the taking amount is calculated based on making amount, otherwise making amount is calculated based on taking amount.
- * 254 bit `_UNWRAP_WETH_FLAG`          - If set, the WETH will be unwrapped into ETH before sending to taker.
- * 253 bit `_SKIP_ORDER_PERMIT_FLAG`    - If set, the order skips maker's permit execution.
- * 252 bit `_USE_PERMIT2_FLAG`          - If set, the order uses the permit2 function for authorization.
- * 251 bit `_ARGS_HAS_TARGET`           - Should be set when target address is passed. Target address is the one that will receive maker asset during the fill execution by default it's equal to msg.sender
- * The remaining bits are used to store the threshold amount (the maximum amount a taker agrees to give in exchange for a making amount).
-=======
  * 255 bit `_MAKER_AMOUNT_FLAG`           - If set, the taking amount is calculated based on making amount, otherwise making amount is calculated based on taking amount.
  * 254 bit `_UNWRAP_WETH_FLAG`            - If set, the WETH will be unwrapped into ETH before sending to taker.
  * 253 bit `_SKIP_ORDER_PERMIT_FLAG`      - If set, the order skips maker's permit execution.
@@ -25,7 +17,6 @@
  * 224-247 bits `ARGS_EXTENSION_LENGTH`   - The length of the extension calldata in the args.
  * 200-223 bits `ARGS_INTERACTION_LENGTH` - The length of the interaction calldata in the args.
  * 0-184 bits                             - The threshold amount (the maximum amount a taker agrees to give in exchange for a making amount).
->>>>>>> efbdd8e5
  */
 library TakerTraitsLib {
     uint256 private constant _MAKER_AMOUNT_FLAG = 1 << 255;
