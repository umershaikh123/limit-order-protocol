--- conflicted
+++ resolved
@@ -4,7 +4,6 @@
 
 import "@openzeppelin/contracts/utils/math/Math.sol";
 import { EIP712 } from "@openzeppelin/contracts/utils/cryptography/EIP712.sol";
-import "@openzeppelin/contracts/utils/math/Math.sol";
 import "@openzeppelin/contracts/token/ERC20/IERC20.sol";
 import "@1inch/solidity-utils/contracts/interfaces/IWETH.sol";
 import "@1inch/solidity-utils/contracts/libraries/SafeERC20.sol";
@@ -16,18 +15,10 @@
 import "./interfaces/IPreInteraction.sol";
 import "./interfaces/IPostInteraction.sol";
 import "./interfaces/IOrderMixin.sol";
-<<<<<<< HEAD
-import "./interfaces/ITakerInteraction.sol";
-import "./interfaces/IPreInteraction.sol";
-import "./interfaces/IPostInteraction.sol";
-import "./libraries/Errors.sol";
-import "./libraries/InputLib.sol";
-=======
 import "./libraries/Errors.sol";
 import "./libraries/LimitsLib.sol";
 import "./libraries/BitInvalidatorLib.sol";
 import "./libraries/RemainingInvalidatorLib.sol";
->>>>>>> 3d687483
 import "./OrderLib.sol";
 
 /// @title RFQ Limit Order mixin
@@ -38,19 +29,6 @@
     using OrderLib for bytes;
     using AddressLib for Address;
     using ConstraintsLib for Constraints;
-<<<<<<< HEAD
-    using InputLib for Input;
-
-    uint256 private constant _RAW_CALL_GAS_LIMIT = 5000;
-    uint256 private constant _ORDER_DOES_NOT_EXIST = 0;
-    uint256 private constant _ORDER_FILLED = 1;
-
-    IWETH private immutable _WETH;  // solhint-disable-line var-name-mixedcase
-
-    /// @notice Stores unfilled amounts for each order plus one.
-    /// Therefore 0 means order doesn't exist and 1 means order was filled
-    mapping(address => mapping(bytes32 => uint256)) private _remaining;
-=======
     using LimitsLib for Limits;
     using BitInvalidatorLib for BitInvalidatorLib.Data;
     using RemainingInvalidatorLib for RemainingInvalidator;
@@ -60,7 +38,6 @@
     IWETH private immutable _WETH;  // solhint-disable-line var-name-mixedcase
     mapping(address => BitInvalidatorLib.Data) private _bitInvalidator;
     mapping(address => mapping(bytes32 => RemainingInvalidator)) private _remainingInvalidator;
->>>>>>> 3d687483
 
     constructor(IWETH weth) OnlyWethReceiver(address(weth)) {
         _WETH = weth;
@@ -69,38 +46,20 @@
     /**
      * @notice See {IOrderMixin-bitInvalidatorForOrder}.
      */
-<<<<<<< HEAD
-    function remaining(address maker, bytes32 orderHash) external view returns(uint256 /* amount */) {
-        uint256 amount = _remaining[maker][orderHash];
-        if (amount == _ORDER_DOES_NOT_EXIST) revert UnknownOrder();
-        unchecked { return amount - 1; }
-=======
     function bitInvalidatorForOrder(address maker, uint256 slot) external view returns(uint256 /* result */) {
         return _bitInvalidator[maker].checkSlot(slot);
->>>>>>> 3d687483
     }
 
     /**
      * @notice See {IOrderMixin-remainingInvalidatorForOrder}.
      */
-<<<<<<< HEAD
-    function remainingRaw(address maker, bytes32 orderHash) external view returns(uint256 /* rawAmount */) {
-        return _remaining[maker][orderHash];
-=======
     function remainingInvalidatorForOrder(address maker, bytes32 orderHash) external view returns(uint256 remaining) {
         return _remainingInvalidator[maker][orderHash].remaining();
->>>>>>> 3d687483
     }
 
     /**
      * @notice See {IOrderMixin-rawRemainingInvalidatorForOrder}.
      */
-<<<<<<< HEAD
-    function remainingsRaw(address[] calldata makers, bytes32[] calldata orderHashes) external view returns(uint256[] memory /* rawAmounts */) {
-        uint256[] memory results = new uint256[](orderHashes.length);
-        for (uint256 i = 0; i < orderHashes.length; i++) {
-            results[i] = _remaining[makers[i]][orderHashes[i]];
-=======
     function rawRemainingInvalidatorForOrder(address maker, bytes32 orderHash) external view returns(uint256 remainingRaw) {
         return RemainingInvalidator.unwrap(_remainingInvalidator[maker][orderHash]);
     }
@@ -113,7 +72,6 @@
             _bitInvalidator[msg.sender].massInvalidate(orderConstraints.nonceOrEpoch(), 0);
         } else {
             _remainingInvalidator[msg.sender][orderHash] = RemainingInvalidatorLib.fullyFilled();
->>>>>>> 3d687483
         }
     }
 
@@ -135,25 +93,9 @@
     /**
      * @notice See {IOrderMixin-checkPredicate}.
      */
-<<<<<<< HEAD
-    function cancelOrder(bytes32 orderHash) public returns(uint256 orderRemaining) {
-        return _cancelOrder(_remaining[msg.sender], orderHash);
-    }
-
-    /**
-     * @notice See {IOrderMixin-cancelOrders}.
-     */
-    function cancelOrders(bytes32[] calldata orderHashes) external returns(uint256[] memory orderRemaining) {
-        orderRemaining = new uint256[](orderHashes.length);
-        mapping(bytes32 => uint256) storage remainingPtr = _remaining[msg.sender];
-        for (uint256 i = 0; i < orderHashes.length; i++) {
-            orderRemaining[i] = _cancelOrder(remainingPtr, orderHashes[i]);
-        }
-=======
     function checkPredicateRFQ(bytes calldata predicate) public view returns(bool) {
         (bool success, uint256 res) = _selfStaticCall(predicate);
         return success && res == 1;
->>>>>>> 3d687483
     }
 
     /**
@@ -206,12 +148,6 @@
         Limits limits,
         address target,
         bytes calldata interaction,
-<<<<<<< HEAD
-        Input input,
-        uint256 threshold
-    ) external payable returns(uint256 makingAmount, uint256 takingAmount, bytes32 orderHash) {
-        return fillOrderTo(order, signature, interaction, input, threshold, msg.sender);
-=======
         bytes calldata extension
     ) public payable returns(uint256 makingAmount, uint256 takingAmount, bytes32 orderHash) {
         order.validateExtension(extension);
@@ -227,7 +163,6 @@
         }
 
         (makingAmount, takingAmount) = _fillOrderTo(order, orderHash, extension, remainingMakingAmount, amount, limits, target, _wrap(interaction));
->>>>>>> 3d687483
     }
 
     /**
@@ -235,77 +170,28 @@
      */
     function fillOrderToWithPermit(
         OrderLib.Order calldata order,
-<<<<<<< HEAD
-        bytes calldata signature,
-        bytes calldata interaction,
-        Input input,
-        uint256 threshold,
-=======
         bytes32 r,
         bytes32 vs,
         uint256 amount,
         Limits limits,
->>>>>>> 3d687483
         address target,
         bytes calldata interaction,
         bytes calldata permit
     ) external returns(uint256 makingAmount, uint256 takingAmount, bytes32 orderHash) {
-<<<<<<< HEAD
-        if (permit.length < 20) revert PermitLengthTooLow();
-        IERC20(address(bytes20(permit))).safePermit(permit[20:]);
-        return fillOrderTo(order, signature, interaction, input, threshold, target);
-=======
         IERC20(order.takerAsset.get()).safePermit(permit);
         return fillOrderTo(order, r, vs, amount, limits, target, interaction);
->>>>>>> 3d687483
     }
 
     /**
      * @notice See {IOrderMixin-fillContractOrder}.
      */
-<<<<<<< HEAD
-    function fillOrderTo(
-=======
     function fillContractOrder(
->>>>>>> 3d687483
         OrderLib.Order calldata order,
         bytes calldata signature,
         uint256 amount,
         Limits limits,
         address target,
         bytes calldata interaction,
-<<<<<<< HEAD
-        Input input,
-        uint256 threshold,
-        address target
-    ) public payable returns(uint256 makingAmount, uint256 takingAmount, bytes32 orderHash) {
-        if (target == address(0)) {
-            target = msg.sender;
-        }
-
-        // Validate order
-        if (!order.constraints.isAllowedSender(msg.sender)) revert PrivateOrder();
-        if (order.constraints.isExpired()) revert OrderExpired();
-        if (!nonceEquals(order.maker.get(), order.constraints.series(), order.constraints.nonce())) revert WrongSeriesNonce();
-
-        // Check remaining amount
-        orderHash = hashOrder(order);
-        mapping(bytes32 => uint256) storage remainingPtr = _remaining[order.maker.get()];
-        uint256 remainingMakingAmount = remainingPtr[orderHash];
-        if (remainingMakingAmount == _ORDER_FILLED) revert RemainingAmountIsZero();
-        if (remainingMakingAmount == _ORDER_DOES_NOT_EXIST) {
-            // First fill: validate order and permit maker asset
-            if (!ECDSA.recoverOrIsValidSignature(order.maker.get(), orderHash, signature)) revert BadSignature();
-            remainingMakingAmount = order.makingAmount;
-
-            if (!input.skipOrderPermit()) {
-                bytes calldata permit = order.permit();
-                if (permit.length >= 20) {
-                    // proceed only if taker is willing to execute permit and its length is enough to store address
-                    IERC20(address(bytes20(permit))).safePermit(permit[20:]);
-                    if (remainingPtr[orderHash] != _ORDER_DOES_NOT_EXIST) revert ReentrancyDetected();
-                }
-=======
         bytes calldata permit
     ) external returns(uint256 makingAmount, uint256 takingAmount, bytes32 orderHash) {
         return fillContractOrderExt(order, signature, amount, limits, target, interaction, permit, msg.data[:0]);
@@ -333,58 +219,9 @@
             if (!ECDSA.isValidSignature(order.maker.get(), orderHash, signature)) revert RFQBadSignature();
             if (!limits.skipOrderPermit()) {
                 _applyOrderPermit(order, orderHash, extension);
->>>>>>> 3d687483
-            }
-        }
-
-<<<<<<< HEAD
-        // Check if orders predicate allows filling
-        {  // Stack too deep
-            bytes calldata predicate = order.predicate();
-            if (predicate.length > 0) {
-                if (!checkPredicate(predicate)) revert PredicateIsNotTrue();
-            }
-        }
-
-        // Compute maker and taker assets amount
-        {  // Stack too deep
-            uint256 amount = input.amount();
-            if (input.isMakingAmount()) {
-                // Taker gonna fill rest of the order or specified maker amount
-                makingAmount = Math.min(amount, remainingMakingAmount);
-                takingAmount = order.getTakingAmount(makingAmount, remainingMakingAmount, orderHash);
-                // check that actual rate is not worse than what was expected
-                // takingAmount / makingAmount <= threshold / amount
-                if (amount == makingAmount) {
-                    // It's gas optimization due this check doesn't involve SafeMath
-                    if (takingAmount > threshold) revert TakingAmountTooHigh();
-                }
-                else {
-                    if (takingAmount * amount > threshold * makingAmount) revert TakingAmountTooHigh();
-                }
-            }
-            else {
-                // Taker gonna fill specified taker amount
-                takingAmount = amount;
-                makingAmount = order.getMakingAmount(takingAmount, remainingMakingAmount, orderHash);
-                if (makingAmount > remainingMakingAmount) {
-                    // Try to decrease taking amount because computed making amount exceeds remaining amount
-                    makingAmount = remainingMakingAmount;
-                    takingAmount = order.getTakingAmount(makingAmount, remainingMakingAmount, orderHash);
-                    if (takingAmount > amount) revert TakingAmountIncreased(); // TODO: check if this is necessary, threshold check should be enough
-                }
-                // check that actual rate is not worse than what was expected
-                // makingAmount / takingAmount >= threshold / amount
-                if (amount == takingAmount) {
-                    // It's gas optimization due this check doesn't involve SafeMath
-                    if (makingAmount < threshold) revert MakingAmountTooLow();
-                }
-                else {
-                    if (makingAmount * amount < threshold * takingAmount) revert MakingAmountTooLow();
-                }
-            }
-            if (makingAmount == 0 || takingAmount == 0) revert SwapWithZeroAmount();
-=======
+            }
+        }
+
         (makingAmount, takingAmount) = _fillOrderTo(order, orderHash, extension, remainingMakingAmount, amount, limits, target, _wrap(interaction));
     }
 
@@ -450,27 +287,9 @@
             else {
                 if (makingAmount * amount < limits.threshold() * takingAmount) revert RFQMakingAmountTooLow();
             }
->>>>>>> 3d687483
         }
         if (makingAmount == 0 || takingAmount == 0) revert RFQSwapWithZeroAmount(); // TODO: chekc if bit OR is cheaper
 
-<<<<<<< HEAD
-        // Invalidate order by updating remaining amount in storage
-        unchecked {
-            remainingMakingAmount = remainingMakingAmount - makingAmount;
-            remainingPtr[orderHash] = remainingMakingAmount + 1;
-        }
-        emit OrderFilled(order.maker.get(), orderHash, remainingMakingAmount);
-
-        // Maker can handle funds interactively
-        { // Stack too deep
-            bytes calldata preInteraction = order.preInteraction();
-            if (preInteraction.length >= 20) {
-                // proceed only if interaction length is enough to store address
-                IPreInteraction(address(bytes20(preInteraction))).preInteraction(
-                    orderHash, order.maker.get(), msg.sender, makingAmount, takingAmount, remainingMakingAmount, preInteraction[20:]
-                );
-=======
         // Invalidate order depending on constraints
         if (order.constraints.useBitInvalidator()) {
             _bitInvalidator[order.maker.get()].checkAndInvalidate(order.constraints.nonceOrEpoch());
@@ -485,7 +304,6 @@
             if (data.length > 0) {
                 listener = address(bytes20(data));
                 data = data[20:];
->>>>>>> 3d687483
             }
             IPreInteraction(listener).preInteraction(
                 order, orderHash, msg.sender, makingAmount, takingAmount, data
@@ -509,36 +327,15 @@
         }
 
         // Maker => Taker
-<<<<<<< HEAD
-        if (order.makerAsset.get() == address(_WETH) && input.needUnwrapWeth()) {
-            _WETH.safeTransferFrom(order.maker.get(), address(this), makingAmount);
-            _WETH.safeWithdrawTo(makingAmount, target);
-        } else {
-            if (!_callTransferFrom(
-=======
         if (order.makerAsset.get() == address(_WETH) && limits.needUnwrapWeth()) {
             _WETH.safeTransferFrom(order.maker.get(), address(this), makingAmount);
             _WETH.safeWithdrawTo(makingAmount, target);
         } else {
             if (!_callTransferFromWithSuffix(
->>>>>>> 3d687483
                 order.makerAsset.get(),
                 order.maker.get(),
                 target,
                 makingAmount,
-<<<<<<< HEAD
-                order.makerAssetData()
-            )) revert TransferFromMakerToTakerFailed();
-        }
-
-        if (interaction.length >= 20) {
-            // proceed only if interaction length is enough to store address
-            uint256 offeredTakingAmount = ITakerInteraction(address(bytes20(interaction))).fillOrderInteraction(
-                msg.sender, makingAmount, takingAmount, interaction[20:]
-            );
-            if (offeredTakingAmount > takingAmount && order.constraints.allowImproveRateViaInteraction()) {
-                takingAmount = offeredTakingAmount;
-=======
                 extension.makerAssetData()
             )) revert RFQTransferFromMakerToTakerFailed();
         }
@@ -553,7 +350,6 @@
                 if (offeredTakingAmount > takingAmount && order.constraints.allowImproveRateViaInteraction()) {
                     takingAmount = offeredTakingAmount;
                 }
->>>>>>> 3d687483
             }
         }
 
@@ -568,30 +364,12 @@
                 }
             }
             _WETH.safeDeposit(takingAmount);
-<<<<<<< HEAD
-            _WETH.safeTransfer(order.receiver.get() == address(0) ? order.maker.get() : order.receiver.get(), takingAmount);
-=======
             _WETH.safeTransfer(extension.getReceiver(order), takingAmount);
->>>>>>> 3d687483
         } else {
             if (msg.value != 0) revert Errors.InvalidMsgValue();
             if (!_callTransferFromWithSuffix(
                 order.takerAsset.get(),
                 msg.sender,
-<<<<<<< HEAD
-                order.receiver.get() == address(0) ? order.maker.get() : order.receiver.get(),
-                takingAmount,
-                order.takerAssetData()
-            )) revert TransferFromTakerToMakerFailed();
-        }
-
-        // Maker can handle funds interactively
-        bytes calldata postInteraction = order.postInteraction();
-        if (postInteraction.length >= 20) {
-            // proceed only if interaction length is enough to store address
-            IPostInteraction(address(bytes20(postInteraction))).postInteraction(
-                 orderHash, order.maker.get(), msg.sender, makingAmount, takingAmount, remainingMakingAmount, postInteraction[20:]
-=======
                 extension.getReceiver(order),
                 takingAmount,
                 extension.takerAssetData()
@@ -608,7 +386,6 @@
             }
             IPostInteraction(listener).postInteraction(
                 order, orderHash, msg.sender, makingAmount, takingAmount, data
->>>>>>> 3d687483
             );
             // TODO: implement in assembly
             // bytes4 selector = IPostInteraction.postInteraction.selector;
@@ -631,14 +408,6 @@
         emit OrderFilled(orderHash, makingAmount);
     }
 
-<<<<<<< HEAD
-    /**
-     * @notice See {IOrderMixin-checkPredicate}.
-     */
-    function checkPredicate(bytes calldata predicate) public view returns(bool) {
-        (bool success, uint256 res) = _selfStaticCall(predicate);
-        return success && res == 1;
-=======
     function _checkRemainingMakingAmount(OrderLib.Order calldata order, bytes32 orderHash) private view returns(uint256 remainingMakingAmount) {
         if (order.constraints.useBitInvalidator()) {
             remainingMakingAmount = order.makingAmount;
@@ -646,7 +415,6 @@
             remainingMakingAmount = _remainingInvalidator[order.maker.get()][orderHash].remaining(order.makingAmount);
         }
         if (remainingMakingAmount == 0) revert InvalidatedOrder();
->>>>>>> 3d687483
     }
 
     function _applyOrderPermit(OrderLib.Order calldata order, bytes32 orderHash, bytes calldata extension) private {
@@ -661,18 +429,7 @@
         }
     }
 
-<<<<<<< HEAD
-    function _cancelOrder(mapping(bytes32 => uint256) storage remainingPtr, bytes32 orderHash) private returns(uint256 orderRemaining) {
-        orderRemaining = remainingPtr[orderHash];
-        if (orderRemaining == _ORDER_FILLED) revert AlreadyFilled();
-        emit OrderCanceled(msg.sender, orderHash, orderRemaining);
-        remainingPtr[orderHash] = _ORDER_FILLED;
-    }
-
-    function _callTransferFrom(address asset, address from, address to, uint256 amount, bytes calldata input) private returns(bool success) {
-=======
     function _callTransferFromWithSuffix(address asset, address from, address to, uint256 amount, bytes calldata suffix) private returns(bool success) {
->>>>>>> 3d687483
         bytes4 selector = IERC20.transferFrom.selector;
         /// @solidity memory-safe-assembly
         assembly { // solhint-disable-line no-inline-assembly
