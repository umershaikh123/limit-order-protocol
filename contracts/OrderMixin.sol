--- conflicted
+++ resolved
@@ -2,13 +2,8 @@
 
 pragma solidity 0.8.15;
 
-<<<<<<< HEAD
 import "@openzeppelin/contracts/utils/math/Math.sol";
-import "@openzeppelin/contracts/utils/cryptography/draft-EIP712.sol";
-import "@openzeppelin/contracts/utils/cryptography/SignatureChecker.sol";
-=======
 import { EIP712 } from "@openzeppelin/contracts/utils/cryptography/draft-EIP712.sol";
->>>>>>> b2ed11a3
 import "@openzeppelin/contracts/token/ERC20/IERC20.sol";
 import "@1inch/solidity-utils/contracts/libraries/SafeERC20.sol";
 
@@ -182,13 +177,8 @@
         uint256 takingAmount,
         uint256 thresholdAmount,
         address target
-<<<<<<< HEAD
     ) public returns(uint256 actualMakingAmount, uint256 actualTakingAmount, bytes32 orderHash) {
-        require(target != address(0), "LOP: zero target is forbidden");
-=======
-    ) public returns(uint256 /* actualMakingAmount */, uint256 /* actualTakingAmount */, bytes32 orderHash) {
         if (target == address(0)) revert ZeroTargetIsForbidden();
->>>>>>> b2ed11a3
         orderHash = hashOrder(order_);
 
         OrderLib.Order calldata order = order_; // Helps with "Stack too deep"
@@ -221,31 +211,17 @@
             }
 
             // Compute maker and taker assets amount
-<<<<<<< HEAD
             if ((actualTakingAmount == 0) == (actualMakingAmount == 0)) {
-                revert("LOP: only one amount should be 0");
+                revert OnlyOneAmountShouldBeZero();
             } else if (actualTakingAmount == 0) {
                 uint256 requestedMakingAmount = actualMakingAmount;
                 if (actualMakingAmount > remainingMakerAmount) {
                     actualMakingAmount = remainingMakerAmount;
-=======
-            if ((takingAmount == 0) == (makingAmount == 0)) {
-                revert OnlyOneAmountShouldBeZero();
-            } else if (takingAmount == 0) {
-                uint256 requestedMakingAmount = makingAmount;
-                if (makingAmount > remainingMakerAmount) {
-                    makingAmount = remainingMakerAmount;
->>>>>>> b2ed11a3
                 }
                 actualTakingAmount = _callGetter(order.getTakingAmount(), order.makingAmount, actualMakingAmount, order.takingAmount);
                 // check that actual rate is not worse than what was expected
-<<<<<<< HEAD
-                // takingAmount / actualMakingAmount <= thresholdAmount / requestedMakingAmount
-                require(actualTakingAmount * requestedMakingAmount <= thresholdAmount * actualMakingAmount, "LOP: taking amount too high");
-=======
-                // takingAmount / makingAmount <= thresholdAmount / requestedMakingAmount
-                if (takingAmount * requestedMakingAmount > thresholdAmount * makingAmount) revert TakingAmountTooHigh();
->>>>>>> b2ed11a3
+                // actualTakingAmount / actualMakingAmount <= thresholdAmount / requestedMakingAmount
+                if (actualTakingAmount * requestedMakingAmount > thresholdAmount * actualMakingAmount) revert TakingAmountTooHigh();
             } else {
                 uint256 requestedTakingAmount = actualTakingAmount;
                 actualMakingAmount = _callGetter(order.getMakingAmount(), order.takingAmount, actualTakingAmount, order.makingAmount);
@@ -254,19 +230,11 @@
                     actualTakingAmount = _callGetter(order.getTakingAmount(), order.makingAmount, actualMakingAmount, order.takingAmount);
                 }
                 // check that actual rate is not worse than what was expected
-<<<<<<< HEAD
                 // actualMakingAmount / actualTakingAmount >= thresholdAmount / requestedTakingAmount
-                require(actualMakingAmount * requestedTakingAmount >= thresholdAmount * actualTakingAmount, "LOP: making amount too low");
-            }
-
-            require(actualMakingAmount > 0 && actualTakingAmount > 0, "LOP: can't swap 0 amount");
-=======
-                // makingAmount / takingAmount >= thresholdAmount / requestedTakingAmount
-                if (makingAmount * requestedTakingAmount < thresholdAmount * takingAmount) revert MakingAmountTooLow();
-            }
-
-            if (makingAmount == 0 || takingAmount == 0) revert SwapWithZeroAmount();
->>>>>>> b2ed11a3
+                if (actualMakingAmount * requestedTakingAmount < thresholdAmount * actualTakingAmount) revert MakingAmountTooLow();
+            }
+
+            if (actualMakingAmount == 0 || actualTakingAmount == 0) revert SwapWithZeroAmount();
 
             // Update remaining amount in storage
             unchecked {
