// SPDX-License-Identifier: MIT

pragma solidity 0.8.15;

import { EIP712 } from "@openzeppelin/contracts/utils/cryptography/draft-EIP712.sol";
import "@openzeppelin/contracts/token/ERC20/IERC20.sol";
import "@1inch/solidity-utils/contracts/interfaces/IWETH.sol";
import "@1inch/solidity-utils/contracts/libraries/SafeERC20.sol";
import "@1inch/solidity-utils/contracts/libraries/ECDSA.sol";

import "./helpers/AmountCalculator.sol";
import "./helpers/RangeAmountCalculator.sol";
import "./helpers/NonceManager.sol";
import "./helpers/PredicateHelper.sol";
import "./interfaces/IOrderMixin.sol";
import "./interfaces/NotificationReceiver.sol";
import "./libraries/ArgumentsDecoder.sol";
import "./libraries/Callib.sol";
import "./libraries/Errors.sol";
import "./OrderLib.sol";

/// @title Regular Limit Order mixin
<<<<<<< HEAD
abstract contract OrderMixin is
    IOrderMixin,
    EIP712,
    AmountCalculator,
    RangeAmountCalculator,
    NonceManager,
    PredicateHelper
{
=======
abstract contract OrderMixin is IOrderMixin, EIP712, AmountCalculator, NonceManager, PredicateHelper {
>>>>>>> d8437885
    using Callib for address;
    using SafeERC20 for IERC20;
    using ArgumentsDecoder for bytes;
    using OrderLib for OrderLib.Order;

    error UnknownOrder();
    error AccessDenied();
    error AlreadyFilled();
    error PermitLengthTooLow();
    error ZeroTargetIsForbidden();
    error RemainingAmountIsZero();
    error PrivateOrder();
    error BadSignature();
    error ReentrancyDetected();
    error PredicateIsNotTrue();
    error OnlyOneAmountShouldBeZero();
    error TakingAmountTooHigh();
    error MakingAmountTooLow();
    error SwapWithZeroAmount();
    error TransferFromMakerToTakerFailed();
    error TransferFromTakerToMakerFailed();
    error WrongAmount();
    error WrongGetter();
    error GetAmountCallFailed();

    /// @notice Emitted every time order gets filled, including partial fills
    event OrderFilled(
        address indexed maker,
        bytes32 orderHash,
        uint256 remaining
    );

    /// @notice Emitted when order gets cancelled
    event OrderCanceled(
        address indexed maker,
        bytes32 orderHash,
        uint256 remainingRaw
    );

    // Fixed-size order part with core information
    struct StaticOrder {
        uint256 salt;
        address makerAsset;
        address takerAsset;
        address maker;
        address receiver;
        address allowedSender;  // equals to Zero address on public orders
        uint256 makingAmount;
        uint256 takingAmount;
    }

    // `StaticOrder` extension including variable-sized additional order meta information
    struct Order {
        uint256 salt;
        address makerAsset;
        address takerAsset;
        address maker;
        address receiver;
        address allowedSender;  // equals to Zero address on public orders
        uint256 makingAmount;
        uint256 takingAmount;
        bytes makerAssetData;
        bytes takerAssetData;
        bytes getMakerAmount; // this.staticcall(abi.encodePacked(bytes, swapTakerAmount)) => (swapMakerAmount)
        bytes getTakerAmount; // this.staticcall(abi.encodePacked(bytes, swapMakerAmount)) => (swapTakerAmount)
        bytes predicate;      // this.staticcall(bytes) => (bool)
        bytes permit;         // On first fill: permit.1.call(abi.encodePacked(permit.selector, permit.2))
        bytes interaction;
    }

    bytes32 constant public LIMIT_ORDER_TYPEHASH = keccak256(
        "Order(uint256 salt,address makerAsset,address takerAsset,address maker,address receiver,address allowedSender,uint256 makingAmount,uint256 takingAmount,bytes makerAssetData,bytes takerAssetData,bytes getMakerAmount,bytes getTakerAmount,bytes predicate,bytes permit,bytes interaction)"
    );
    uint256 constant private _ORDER_DOES_NOT_EXIST = 0;
    uint256 constant private _ORDER_FILLED = 1;

    IWETH private immutable _WETH;  // solhint-disable-line var-name-mixedcase
    /// @notice Stores unfilled amounts for each order plus one.
    /// Therefore 0 means order doesn't exist and 1 means order was filled
    mapping(bytes32 => uint256) private _remaining;

    constructor(IWETH weth) {
        _WETH = weth;
    }

    /**
     * @notice See {IOrderMixin-remaining}.
     */
    function remaining(bytes32 orderHash) external view returns(uint256 /* amount */) {
        uint256 amount = _remaining[orderHash];
        if (amount == _ORDER_DOES_NOT_EXIST) revert UnknownOrder();
        unchecked { amount -= 1; }
        return amount;
    }

    /**
     * @notice See {IOrderMixin-remainingRaw}.
     */
    function remainingRaw(bytes32 orderHash) external view returns(uint256 /* rawAmount */) {
        return _remaining[orderHash];
    }

    /**
     * @notice See {IOrderMixin-remainingsRaw}.
     */
    function remainingsRaw(bytes32[] memory orderHashes) external view returns(uint256[] memory /* rawAmounts */) {
        uint256[] memory results = new uint256[](orderHashes.length);
        for (uint256 i = 0; i < orderHashes.length; i++) {
            results[i] = _remaining[orderHashes[i]];
        }
        return results;
    }

    error SimulationResults(bool success, bytes res);

    /**
     * @notice See {IOrderMixin-simulate}.
     */
    function simulate(address target, bytes calldata data) external {
        // solhint-disable-next-line avoid-low-level-calls
        (bool success, bytes memory result) = target.delegatecall(data);
        revert SimulationResults(success, result);
    }

    /**
     * @notice See {IOrderMixin-cancelOrder}.
     */
    function cancelOrder(OrderLib.Order calldata order) external returns(uint256 orderRemaining, bytes32 orderHash) {
        if (order.maker != msg.sender) revert AccessDenied();

        orderHash = hashOrder(order);
        orderRemaining = _remaining[orderHash];
        if (orderRemaining == _ORDER_FILLED) revert AlreadyFilled();
        emit OrderCanceled(msg.sender, orderHash, orderRemaining);
        _remaining[orderHash] = _ORDER_FILLED;
    }

    /**
     * @notice See {IOrderMixin-fillOrder}.
     */
    function fillOrder(
        OrderLib.Order calldata order,
        bytes calldata signature,
        bytes calldata interaction,
        uint256 makingAmount,
        uint256 takingAmount,
        uint256 thresholdAmount
    ) external payable returns(uint256 /* actualMakingAmount */, uint256 /* actualTakingAmount */, bytes32 /* orderHash */) {
        return fillOrderTo(order, signature, interaction, makingAmount, takingAmount, thresholdAmount, msg.sender);
    }

    /**
     * @notice See {IOrderMixin-fillOrderToWithPermit}.
     */
    function fillOrderToWithPermit(
        OrderLib.Order calldata order,
        bytes calldata signature,
        bytes calldata interaction,
        uint256 makingAmount,
        uint256 takingAmount,
        uint256 thresholdAmount,
        address target,
        bytes calldata permit
    ) external returns(uint256 /* actualMakingAmount */, uint256 /* actualTakingAmount */, bytes32 /* orderHash */) {
        if (permit.length < 20) revert PermitLengthTooLow();
        {  // Stack too deep
            (address token, bytes calldata permitData) = permit.decodeTargetAndCalldata();
            IERC20(token).safePermit(permitData);
        }
        return fillOrderTo(order, signature, interaction, makingAmount, takingAmount, thresholdAmount, target);
    }

    /**
     * @notice See {IOrderMixin-fillOrderTo}.
     */
    function fillOrderTo(
        OrderLib.Order calldata order_,
        bytes calldata signature,
        bytes calldata interaction,
        uint256 makingAmount,
        uint256 takingAmount,
        uint256 thresholdAmount,
        address target
    ) public payable returns(uint256 actualMakingAmount, uint256 actualTakingAmount, bytes32 orderHash) {
        if (target == address(0)) revert ZeroTargetIsForbidden();
        orderHash = hashOrder(order_);

        OrderLib.Order calldata order = order_; // Helps with "Stack too deep"
        actualMakingAmount = makingAmount;
        actualTakingAmount = takingAmount;

        uint256 remainingMakerAmount = _remaining[orderHash];
        if (remainingMakerAmount == _ORDER_FILLED) revert RemainingAmountIsZero();
        if (order.allowedSender != address(0) && order.allowedSender != msg.sender) revert PrivateOrder();
        if (remainingMakerAmount == _ORDER_DOES_NOT_EXIST) {
            // First fill: validate order and permit maker asset
            if (!ECDSA.recoverOrIsValidSignature(order.maker, orderHash, signature)) revert BadSignature();
            remainingMakerAmount = order.makingAmount;

            bytes calldata permit = order.permit(); // Helps with "Stack too deep"
            if (permit.length >= 20) {
                // proceed only if permit length is enough to store address
                (address token, bytes calldata permitCalldata) = permit.decodeTargetAndCalldata();
                IERC20(token).safePermit(permitCalldata);
                if (_remaining[orderHash] != _ORDER_DOES_NOT_EXIST) revert ReentrancyDetected();
            }
        } else {
            unchecked { remainingMakerAmount -= 1; }
        }

        // Check if order is valid
        if (order.predicate().length > 0) {
            if (!checkPredicate(order)) revert PredicateIsNotTrue();
        }

<<<<<<< HEAD
            // Compute maker and taker assets amount
            if ((actualTakingAmount == 0) == (actualMakingAmount == 0)) {
                revert OnlyOneAmountShouldBeZero();
            } else if (actualTakingAmount == 0) {
                if (actualMakingAmount > remainingMakerAmount) {
                    actualMakingAmount = remainingMakerAmount;
                }

                takingAmount = _callGetter(
                    OrderLib.getTakingAmount(order),
                    order.makingAmount,
                    makingAmount,
                    order.takingAmount,
                    remainingMakerAmount
                );
                // check that actual rate is not worse than what was expected
                // actualTakingAmount / actualMakingAmount <= thresholdAmount / makingAmount
                if (actualTakingAmount * makingAmount > thresholdAmount * actualMakingAmount) revert TakingAmountTooHigh();
            } else {
                // uint256 requestedTakingAmount = takingAmount;
                makingAmount = _callGetter(
                    OrderLib.getMakingAmount(order),
                    order.takingAmount,
                    takingAmount,
                    order.makingAmount,
                    remainingMakerAmount
                );
                if (makingAmount > remainingMakerAmount) {
                    makingAmount = remainingMakerAmount;
                    takingAmount = _callGetter(
                        OrderLib.getTakingAmount(order),
                        order.makingAmount,
                        makingAmount,
                        order.takingAmount,
                        remainingMakerAmount
                    );
                }
                // check that actual rate is not worse than what was expected
                // actualMakingAmount / actualTakingAmount >= thresholdAmount / takingAmount
                if (actualMakingAmount * takingAmount < thresholdAmount * actualTakingAmount) revert MakingAmountTooLow();
=======
        // Compute maker and taker assets amount
        if ((actualTakingAmount == 0) == (actualMakingAmount == 0)) {
            revert OnlyOneAmountShouldBeZero();
        } else if (actualTakingAmount == 0) {
            if (actualMakingAmount > remainingMakerAmount) {
                actualMakingAmount = remainingMakerAmount;
            }
            actualTakingAmount = _getTakingAmount(order.getTakingAmount(), orderHash, order.makingAmount, actualMakingAmount, order.takingAmount, remainingMakerAmount);
            // check that actual rate is not worse than what was expected
            // actualTakingAmount / actualMakingAmount <= thresholdAmount / makingAmount
            if (actualTakingAmount * makingAmount > thresholdAmount * actualMakingAmount) revert TakingAmountTooHigh();
        } else {
            actualMakingAmount = _getMakingAmount(order.getMakingAmount(), orderHash, order.takingAmount, actualTakingAmount, order.makingAmount, remainingMakerAmount);
            if (actualMakingAmount > remainingMakerAmount) {
                actualMakingAmount = remainingMakerAmount;
                actualTakingAmount = _getTakingAmount(order.getTakingAmount(), orderHash, order.makingAmount, actualMakingAmount, order.takingAmount, remainingMakerAmount);
>>>>>>> d8437885
            }
            // check that actual rate is not worse than what was expected
            // actualMakingAmount / actualTakingAmount >= thresholdAmount / takingAmount
            if (actualMakingAmount * takingAmount < thresholdAmount * actualTakingAmount) revert MakingAmountTooLow();
        }

        if (actualMakingAmount == 0 || actualTakingAmount == 0) revert SwapWithZeroAmount();

        // Update remaining amount in storage
        unchecked {
            remainingMakerAmount = remainingMakerAmount - actualMakingAmount;
            _remaining[orderHash] = remainingMakerAmount + 1;
        }
        emit OrderFilled(order_.maker, orderHash, remainingMakerAmount);

        // Maker can handle funds interactively
        if (order.preInteraction().length >= 20) {
            // proceed only if interaction length is enough to store address
            (address interactionTarget, bytes calldata interactionData) = order.preInteraction().decodeTargetAndCalldata();
            PreInteractionNotificationReceiver(interactionTarget).fillOrderPreInteraction(
                orderHash, order.maker, msg.sender, actualMakingAmount, actualTakingAmount, remainingMakerAmount, interactionData
            );
        }

        // Maker => Taker
        if (!_callTransferFrom(
            order.makerAsset,
            order.maker,
            target,
            actualMakingAmount,
            order.makerAssetData()
        )) revert TransferFromMakerToTakerFailed();

        if (interaction.length >= 20) {
            // proceed only if interaction length is enough to store address
            (address interactionTarget, bytes calldata interactionData) = interaction.decodeTargetAndCalldata();
            uint256 offeredTakingAmount = InteractionNotificationReceiver(interactionTarget).fillOrderInteraction(
                msg.sender, actualMakingAmount, actualTakingAmount, interactionData
            );

            if (offeredTakingAmount > actualTakingAmount &&
                !OrderLib.getterIsFrozen(order.getMakingAmount()) &&
                !OrderLib.getterIsFrozen(order.getTakingAmount()))
            {
                actualTakingAmount = offeredTakingAmount;
            }
        }

        // Taker => Maker
        if (order.takerAsset == address(_WETH) && msg.value > 0) {
            if (msg.value != actualTakingAmount) revert InvalidMsgValue();
            _WETH.deposit{ value: actualTakingAmount }();
            _WETH.transfer(order.receiver == address(0) ? order.maker : order.receiver, actualTakingAmount);
        } else {
            if (msg.value != 0) revert InvalidMsgValue();
            if (!_callTransferFrom(
                order.takerAsset,
                msg.sender,
                order.receiver == address(0) ? order.maker : order.receiver,
                actualTakingAmount,
                order.takerAssetData()
            )) revert TransferFromTakerToMakerFailed();
        }

        // Maker can handle funds interactively
        if (order.postInteraction().length >= 20) {
            // proceed only if interaction length is enough to store address
            (address interactionTarget, bytes calldata interactionData) = order.postInteraction().decodeTargetAndCalldata();
            PostInteractionNotificationReceiver(interactionTarget).fillOrderPostInteraction(
                 orderHash, order.maker, msg.sender, actualMakingAmount, actualTakingAmount, remainingMakerAmount, interactionData
            );
        }
    }

    /**
     * @notice See {IOrderMixin-checkPredicate}.
     */
    function checkPredicate(OrderLib.Order calldata order) public view returns(bool) {
        (bool success, uint256 res) = _selfStaticCall(order.predicate());
        return success && res == 1;
    }

    /**
     * @notice See {IOrderMixin-hashOrder}.
     */
    function hashOrder(OrderLib.Order calldata order) public view returns(bytes32) {
        return order.hash(_domainSeparatorV4());
    }

    function _callTransferFrom(address asset, address from, address to, uint256 amount, bytes calldata input) private returns(bool success) {
        bytes4 selector = IERC20.transferFrom.selector;
        /// @solidity memory-safe-assembly
        assembly { // solhint-disable-line no-inline-assembly
            let data := mload(0x40)

            mstore(data, selector)
            mstore(add(data, 0x04), from)
            mstore(add(data, 0x24), to)
            mstore(add(data, 0x44), amount)
            calldatacopy(add(data, 0x64), input.offset, input.length)
            let status := call(gas(), asset, 0, data, add(100, input.length), 0x0, 0x20)
            success := and(status, or(iszero(returndatasize()), and(gt(returndatasize(), 31), eq(mload(0), 1))))
        }
    }

<<<<<<< HEAD
    function _getMakingAmount(
        bytes calldata getter,
        uint256 orderExpectedAmount,
        uint256 amount,
        uint256 orderResultAmount,
        uint256 remainingMakerAmount
    ) private view returns(uint256) {
=======
    function _getMakingAmount(bytes calldata getter, bytes32 orderHash, uint256 orderExpectedAmount, uint256 amount, uint256 orderResultAmount, uint256 remainingAmount) private view returns(uint256) {
>>>>>>> d8437885
        if (getter.length == 0) {
            // Linear proportion
            return getMakingAmount(orderResultAmount, orderExpectedAmount, amount);
        }
<<<<<<< HEAD
        return _callGetter(getter, orderExpectedAmount, amount, orderResultAmount, orderResultAmount - remainingMakerAmount);
    }

    function _callGetter(bytes calldata getter, uint256 orderExpectedAmount, uint256 amount, uint256 orderResultAmount, uint256 remainingAmount) private view returns(uint256) {
        if (getter.length == 0) {
            // On empty getter calldata only exact amount is allowed
            require(amount == orderExpectedAmount, "LOP: wrong amount");
            return orderResultAmount;
        } else {
            (address target, bytes calldata data) = getter.decodeTargetAndCalldata();
            (bool success, bytes memory result) = target.staticcall(abi.encodePacked(data, amount, remainingAmount));

            if (!success || result.length != 32) revert getAmountCallFailed();
            return result.decodeUint256Memory();
=======
        return _callGetter(getter, orderHash, orderExpectedAmount, amount, orderResultAmount, remainingAmount);
    }

    function _getTakingAmount(bytes calldata getter, bytes32 orderHash, uint256 orderExpectedAmount, uint256 amount, uint256 orderResultAmount, uint256 remainingAmount) private view returns(uint256) {
        if (getter.length == 0) {
            // Linear proportion
            return getTakingAmount(orderExpectedAmount, orderResultAmount, amount);
        }
        return _callGetter(getter, orderHash, orderExpectedAmount, amount, orderResultAmount, remainingAmount);
    }

    function _callGetter(bytes calldata getter, bytes32 orderHash, uint256 orderExpectedAmount, uint256 amount, uint256 orderResultAmount, uint256 remainingAmount) private view returns(uint256) {
        if (getter.length == 1) {
            if (OrderLib.getterIsFrozen(getter)) {
                // On "x" getter calldata only exact amount is allowed
                if (amount != orderExpectedAmount) revert WrongAmount();
                return orderResultAmount;
            } else {
                revert WrongGetter();
            }
        } else {
            (address target, bytes calldata data) = getter.decodeTargetAndCalldata();
            (bool success, bytes memory result) = target.staticcall(abi.encodePacked(data, amount, remainingAmount, orderHash));
            if (!success || result.length != 32) revert GetAmountCallFailed();
            return abi.decode(result, (uint256));
>>>>>>> d8437885
        }
    }
}<|MERGE_RESOLUTION|>--- conflicted
+++ resolved
@@ -20,7 +20,6 @@
 import "./OrderLib.sol";
 
 /// @title Regular Limit Order mixin
-<<<<<<< HEAD
 abstract contract OrderMixin is
     IOrderMixin,
     EIP712,
@@ -29,9 +28,6 @@
     NonceManager,
     PredicateHelper
 {
-=======
-abstract contract OrderMixin is IOrderMixin, EIP712, AmountCalculator, NonceManager, PredicateHelper {
->>>>>>> d8437885
     using Callib for address;
     using SafeERC20 for IERC20;
     using ArgumentsDecoder for bytes;
@@ -247,15 +243,36 @@
             if (!checkPredicate(order)) revert PredicateIsNotTrue();
         }
 
-<<<<<<< HEAD
-            // Compute maker and taker assets amount
-            if ((actualTakingAmount == 0) == (actualMakingAmount == 0)) {
-                revert OnlyOneAmountShouldBeZero();
-            } else if (actualTakingAmount == 0) {
-                if (actualMakingAmount > remainingMakerAmount) {
-                    actualMakingAmount = remainingMakerAmount;
-                }
-
+
+        // Compute maker and taker assets amount
+        if ((actualTakingAmount == 0) == (actualMakingAmount == 0)) {
+            revert OnlyOneAmountShouldBeZero();
+        } else if (actualTakingAmount == 0) {
+            if (actualMakingAmount > remainingMakerAmount) {
+                actualMakingAmount = remainingMakerAmount;
+            }
+
+            takingAmount = _callGetter(
+                OrderLib.getTakingAmount(order),
+                order.makingAmount,
+                makingAmount,
+                order.takingAmount,
+                remainingMakerAmount
+            );
+            // check that actual rate is not worse than what was expected
+            // actualTakingAmount / actualMakingAmount <= thresholdAmount / makingAmount
+            if (actualTakingAmount * makingAmount > thresholdAmount * actualMakingAmount) revert TakingAmountTooHigh();
+        } else {
+            // uint256 requestedTakingAmount = takingAmount;
+            makingAmount = _callGetter(
+                OrderLib.getMakingAmount(order),
+                order.takingAmount,
+                takingAmount,
+                order.makingAmount,
+                remainingMakerAmount
+            );
+            if (makingAmount > remainingMakerAmount) {
+                makingAmount = remainingMakerAmount;
                 takingAmount = _callGetter(
                     OrderLib.getTakingAmount(order),
                     order.makingAmount,
@@ -263,54 +280,14 @@
                     order.takingAmount,
                     remainingMakerAmount
                 );
-                // check that actual rate is not worse than what was expected
-                // actualTakingAmount / actualMakingAmount <= thresholdAmount / makingAmount
-                if (actualTakingAmount * makingAmount > thresholdAmount * actualMakingAmount) revert TakingAmountTooHigh();
-            } else {
-                // uint256 requestedTakingAmount = takingAmount;
-                makingAmount = _callGetter(
-                    OrderLib.getMakingAmount(order),
-                    order.takingAmount,
-                    takingAmount,
-                    order.makingAmount,
-                    remainingMakerAmount
-                );
-                if (makingAmount > remainingMakerAmount) {
-                    makingAmount = remainingMakerAmount;
-                    takingAmount = _callGetter(
-                        OrderLib.getTakingAmount(order),
-                        order.makingAmount,
-                        makingAmount,
-                        order.takingAmount,
-                        remainingMakerAmount
-                    );
-                }
-                // check that actual rate is not worse than what was expected
-                // actualMakingAmount / actualTakingAmount >= thresholdAmount / takingAmount
-                if (actualMakingAmount * takingAmount < thresholdAmount * actualTakingAmount) revert MakingAmountTooLow();
-=======
-        // Compute maker and taker assets amount
-        if ((actualTakingAmount == 0) == (actualMakingAmount == 0)) {
-            revert OnlyOneAmountShouldBeZero();
-        } else if (actualTakingAmount == 0) {
-            if (actualMakingAmount > remainingMakerAmount) {
-                actualMakingAmount = remainingMakerAmount;
-            }
-            actualTakingAmount = _getTakingAmount(order.getTakingAmount(), orderHash, order.makingAmount, actualMakingAmount, order.takingAmount, remainingMakerAmount);
-            // check that actual rate is not worse than what was expected
-            // actualTakingAmount / actualMakingAmount <= thresholdAmount / makingAmount
-            if (actualTakingAmount * makingAmount > thresholdAmount * actualMakingAmount) revert TakingAmountTooHigh();
-        } else {
-            actualMakingAmount = _getMakingAmount(order.getMakingAmount(), orderHash, order.takingAmount, actualTakingAmount, order.makingAmount, remainingMakerAmount);
-            if (actualMakingAmount > remainingMakerAmount) {
-                actualMakingAmount = remainingMakerAmount;
-                actualTakingAmount = _getTakingAmount(order.getTakingAmount(), orderHash, order.makingAmount, actualMakingAmount, order.takingAmount, remainingMakerAmount);
->>>>>>> d8437885
             }
             // check that actual rate is not worse than what was expected
             // actualMakingAmount / actualTakingAmount >= thresholdAmount / takingAmount
             if (actualMakingAmount * takingAmount < thresholdAmount * actualTakingAmount) revert MakingAmountTooLow();
         }
+        // check that actual rate is not worse than what was expected
+        // actualMakingAmount / actualTakingAmount >= thresholdAmount / takingAmount
+        if (actualMakingAmount * takingAmount < thresholdAmount * actualTakingAmount) revert MakingAmountTooLow();
 
         if (actualMakingAmount == 0 || actualTakingAmount == 0) revert SwapWithZeroAmount();
 
@@ -411,7 +388,6 @@
         }
     }
 
-<<<<<<< HEAD
     function _getMakingAmount(
         bytes calldata getter,
         uint256 orderExpectedAmount,
@@ -419,14 +395,10 @@
         uint256 orderResultAmount,
         uint256 remainingMakerAmount
     ) private view returns(uint256) {
-=======
-    function _getMakingAmount(bytes calldata getter, bytes32 orderHash, uint256 orderExpectedAmount, uint256 amount, uint256 orderResultAmount, uint256 remainingAmount) private view returns(uint256) {
->>>>>>> d8437885
         if (getter.length == 0) {
             // Linear proportion
             return getMakingAmount(orderResultAmount, orderExpectedAmount, amount);
         }
-<<<<<<< HEAD
         return _callGetter(getter, orderExpectedAmount, amount, orderResultAmount, orderResultAmount - remainingMakerAmount);
     }
 
@@ -441,33 +413,6 @@
 
             if (!success || result.length != 32) revert getAmountCallFailed();
             return result.decodeUint256Memory();
-=======
-        return _callGetter(getter, orderHash, orderExpectedAmount, amount, orderResultAmount, remainingAmount);
-    }
-
-    function _getTakingAmount(bytes calldata getter, bytes32 orderHash, uint256 orderExpectedAmount, uint256 amount, uint256 orderResultAmount, uint256 remainingAmount) private view returns(uint256) {
-        if (getter.length == 0) {
-            // Linear proportion
-            return getTakingAmount(orderExpectedAmount, orderResultAmount, amount);
-        }
-        return _callGetter(getter, orderHash, orderExpectedAmount, amount, orderResultAmount, remainingAmount);
-    }
-
-    function _callGetter(bytes calldata getter, bytes32 orderHash, uint256 orderExpectedAmount, uint256 amount, uint256 orderResultAmount, uint256 remainingAmount) private view returns(uint256) {
-        if (getter.length == 1) {
-            if (OrderLib.getterIsFrozen(getter)) {
-                // On "x" getter calldata only exact amount is allowed
-                if (amount != orderExpectedAmount) revert WrongAmount();
-                return orderResultAmount;
-            } else {
-                revert WrongGetter();
-            }
-        } else {
-            (address target, bytes calldata data) = getter.decodeTargetAndCalldata();
-            (bool success, bytes memory result) = target.staticcall(abi.encodePacked(data, amount, remainingAmount, orderHash));
-            if (!success || result.length != 32) revert GetAmountCallFailed();
-            return abi.decode(result, (uint256));
->>>>>>> d8437885
         }
     }
 }