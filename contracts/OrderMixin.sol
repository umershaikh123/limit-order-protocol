--- conflicted
+++ resolved
@@ -107,13 +107,8 @@
     }
 
     /// @notice Cancels order by setting remaining amount to zero
-<<<<<<< HEAD
-    function cancelOrder(OrderLib.Order calldata order) external override virtual returns(uint256 orderRemaining, bytes32 orderHash) {
-        require(order.maker == msg.sender, "LOP: Access denied");
-=======
-    function cancelOrder(OrderLib.Order calldata order) external returns(uint256 orderRemaining, bytes32 orderHash) {
+    function cancelOrder(OrderLib.Order calldata order) external  override virtual returns(uint256 orderRemaining, bytes32 orderHash) {
         if (order.maker != msg.sender) revert AccessDenied();
->>>>>>> 2fb94c49
 
         orderHash = hashOrder(order);
         orderRemaining = _remaining[orderHash];
@@ -159,13 +154,8 @@
         uint256 thresholdAmount,
         address target,
         bytes calldata permit
-<<<<<<< HEAD
     ) external override virtual returns(uint256 /* actualMakingAmount */, uint256 /* actualTakingAmount */, bytes32 orderHash) {
-        require(permit.length >= 20, "LOP: permit length too low");
-=======
-    ) external returns(uint256 /* actualMakingAmount */, uint256 /* actualTakingAmount */, bytes32 orderHash) {
         if (permit.length < 20) revert PermitLengthTooLow();
->>>>>>> 2fb94c49
         {  // Stack too deep
             (address token, bytes calldata permitData) = permit.decodeTargetAndCalldata();
             IERC20(token).safePermit(permitData);
@@ -188,13 +178,8 @@
         uint256 takingAmount,
         uint256 thresholdAmount,
         address target
-<<<<<<< HEAD
-    ) public override virtual returns(uint256 /* actualMakingAmount */, uint256 /* actualTakingAmount */, bytes32 orderHash) {
-        require(target != address(0), "LOP: zero target is forbidden");
-=======
-    ) public returns(uint256 actualMakingAmount, uint256 actualTakingAmount, bytes32 orderHash) {
+    ) public override virtual returns(uint256 actualMakingAmount, uint256 actualTakingAmount, bytes32 orderHash) {
         if (target == address(0)) revert ZeroTargetIsForbidden();
->>>>>>> 2fb94c49
         orderHash = hashOrder(order_);
 
         OrderLib.Order calldata order = order_; // Helps with "Stack too deep"
