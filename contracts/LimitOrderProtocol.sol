--- conflicted
+++ resolved
@@ -170,31 +170,35 @@
     /// @param signature Signature to confirm quote ownership
     /// @param makingAmount Making amount
     /// @param takingAmount Taking amount
-<<<<<<< HEAD
-    function fillOrderRFQ(OrderRFQ memory order, bytes memory signature, uint256 makingAmount, uint256 takingAmount) external {
-        fillOrderRFQTo(order, signature, makingAmount, takingAmount, msg.sender);
-    }
-
-    function fillOrderRFQTo(OrderRFQ memory order, bytes memory signature, uint256 makingAmount, uint256 takingAmount, address target) public {
-=======
     function fillOrderRFQ(
         OrderRFQ memory order,
         bytes memory signature,
         uint256 makingAmount,
         uint256 takingAmount
     ) external returns(uint256, uint256) {
->>>>>>> 14481325
+        return fillOrderRFQTo(order, signature, makingAmount, takingAmount, msg.sender);
+    }
+
+    function fillOrderRFQTo(
+        OrderRFQ memory order,
+        bytes memory signature,
+        uint256 makingAmount,
+        uint256 takingAmount,
+        address target
+    ) public returns(uint256, uint256) {
         // Check time expiration
         uint256 expiration = uint128(order.info) >> 64;
         require(expiration == 0 || block.timestamp <= expiration, "LOP: order expired");  // solhint-disable-line not-rely-on-time
 
-        // Validate double spend
-        address maker = order.makerAssetData.decodeAddress(_FROM_INDEX);
-        uint256 invalidatorSlot = uint64(order.info) >> 8;
-        uint256 invalidatorBit = 1 << uint8(order.info);
-        uint256 invalidator = _invalidator[maker][invalidatorSlot];
-        require(invalidator & invalidatorBit == 0, "LOP: already filled");
-        _invalidator[maker][invalidatorSlot] = invalidator | invalidatorBit;
+        {  // Stack too deep
+            // Validate double spend
+            address maker = order.makerAssetData.decodeAddress(_FROM_INDEX);
+            uint256 invalidatorSlot = uint64(order.info) >> 8;
+            uint256 invalidatorBit = 1 << uint8(order.info);
+            uint256 invalidator = _invalidator[maker][invalidatorSlot];
+            require(invalidator & invalidatorBit == 0, "LOP: already filled");
+            _invalidator[maker][invalidatorSlot] = invalidator | invalidatorBit;
+        }
 
         // Compute partial fill if needed
         uint256 orderMakerAmount = order.makerAssetData.decodeUint256(_AMOUNT_INDEX);
@@ -231,13 +235,6 @@
     }
 
     /// @notice Fills an order. If one doesn't exist (first fill) it will be created using order.makerAssetData
-<<<<<<< HEAD
-    function fillOrder(Order memory order, bytes calldata signature, uint256 makingAmount, uint256 takingAmount, uint256 thresholdAmount) external returns(uint256, uint256) {
-        return fillOrderTo(order, signature, makingAmount, takingAmount, thresholdAmount, msg.sender);
-    }
-
-    function fillOrderTo(Order memory order, bytes calldata signature, uint256 makingAmount, uint256 takingAmount, uint256 thresholdAmount, address target) public returns(uint256, uint256) {
-=======
     /// @param order Order quote to fill
     /// @param signature Signature to confirm quote ownership
     /// @param makingAmount Making amount
@@ -250,7 +247,17 @@
         uint256 takingAmount,
         uint256 thresholdAmount
     ) external returns(uint256, uint256) {
->>>>>>> 14481325
+        return fillOrderTo(order, signature, makingAmount, takingAmount, thresholdAmount, msg.sender);
+    }
+
+    function fillOrderTo(
+        Order memory order,
+        bytes calldata signature,
+        uint256 makingAmount,
+        uint256 takingAmount,
+        uint256 thresholdAmount,
+        address target
+    ) public returns(uint256, uint256) {
         bytes32 orderHash = _hash(order);
 
         {  // Stack too deep
@@ -290,17 +297,11 @@
 
             require(makingAmount > 0 && takingAmount > 0, "LOP: can't swap 0 amount");
 
-<<<<<<< HEAD
             // Update remaining amount in storage
             remainingMakerAmount = remainingMakerAmount.sub(makingAmount, "LOP: taking > remaining");
             _remaining[orderHash] = remainingMakerAmount + 1;
             emit OrderFilled(msg.sender, orderHash, remainingMakerAmount);
         }
-=======
-        // Update remaining amount in storage
-        remainingMakerAmount = remainingMakerAmount.sub(makingAmount, "LOP: taking > remaining");
-        _remaining[orderHash] = remainingMakerAmount + 1;
->>>>>>> 14481325
 
         // Taker => Maker
         _callTakerAssetTransferFrom(order.takerAsset, order.takerAssetData, takingAmount);
@@ -314,7 +315,6 @@
         // Maker => Taker
         _callMakerAssetTransferFrom(order.makerAsset, order.makerAssetData, target, makingAmount);
 
-        emit OrderFilled(msg.sender, orderHash, remainingMakerAmount);
         return (makingAmount, takingAmount);
     }
 
