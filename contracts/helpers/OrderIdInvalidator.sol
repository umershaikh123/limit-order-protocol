// SPDX-License-Identifier: MIT

pragma solidity 0.8.17;

import "../interfaces/IPreInteraction.sol";

/**
 * @notice OrderIdInvalidator stores pairs (orderId, orderHash)
 * that allows to execute only one order with the same orderId
 */
contract OrderIdInvalidator is IPreInteraction {
<<<<<<< HEAD
=======
    using AddressLib for Address;

>>>>>>> 3d687483
    error AccessDenied();
    error InvalidOrderHash();

    /// @notice Limit order protocol address.
    address private immutable _limitOrderProtocol;
    /// @notice Stores corresponding maker orders ids and hashes.
    mapping(address => mapping(uint32 => bytes32)) private _ordersIdsHashes;

    /// @notice Only limit order protocol can call this contract.
    modifier onlyLimitOrderProtocol() {
        if (msg.sender != _limitOrderProtocol) {
            revert AccessDenied();
        }
        _;
    }

    constructor(address limitOrderProtocol_) {
        _limitOrderProtocol = limitOrderProtocol_;
    }

<<<<<<< HEAD
    /**
     * @notice Callback method that gets called before any funds transfers
     * @param orderHash Hash of the order being processed
     * @param maker Order maker address.
     * @param interactionData Interaction calldata with uint256 orderId for orders replacement and validation.
     */
    function preInteraction(
        bytes32 orderHash,
        address maker,
        address /*taker*/,
        uint256 /*makingAmount*/,
        uint256 /*takingAmount*/,
        uint256 /*remainingAmount*/,
        bytes calldata interactionData
    ) external onlyLimitOrderProtocol {
        uint32 orderId = uint32(bytes4(interactionData));
        bytes32 storedOrderHash = _ordersIdsHashes[maker][orderId];
=======
    function preInteraction(
        OrderLib.Order calldata order,
        bytes32 orderHash,
        address /* taker */,
        uint256 /* makingAmount */,
        uint256 /* takingAmount */,
        bytes calldata extraData
    ) external onlyLimitOrderProtocol {
        uint32 orderId = uint32(bytes4(extraData));
        bytes32 storedOrderHash = _ordersIdsHashes[order.maker.get()][orderId];
>>>>>>> 3d687483
        if (storedOrderHash == 0x0) {
            _ordersIdsHashes[order.maker.get()][orderId] = orderHash;
        } else if (storedOrderHash != orderHash) {
            revert InvalidOrderHash();
        }
    }
}<|MERGE_RESOLUTION|>--- conflicted
+++ resolved
@@ -9,11 +9,8 @@
  * that allows to execute only one order with the same orderId
  */
 contract OrderIdInvalidator is IPreInteraction {
-<<<<<<< HEAD
-=======
     using AddressLib for Address;
 
->>>>>>> 3d687483
     error AccessDenied();
     error InvalidOrderHash();
 
@@ -34,25 +31,6 @@
         _limitOrderProtocol = limitOrderProtocol_;
     }
 
-<<<<<<< HEAD
-    /**
-     * @notice Callback method that gets called before any funds transfers
-     * @param orderHash Hash of the order being processed
-     * @param maker Order maker address.
-     * @param interactionData Interaction calldata with uint256 orderId for orders replacement and validation.
-     */
-    function preInteraction(
-        bytes32 orderHash,
-        address maker,
-        address /*taker*/,
-        uint256 /*makingAmount*/,
-        uint256 /*takingAmount*/,
-        uint256 /*remainingAmount*/,
-        bytes calldata interactionData
-    ) external onlyLimitOrderProtocol {
-        uint32 orderId = uint32(bytes4(interactionData));
-        bytes32 storedOrderHash = _ordersIdsHashes[maker][orderId];
-=======
     function preInteraction(
         OrderLib.Order calldata order,
         bytes32 orderHash,
@@ -63,7 +41,6 @@
     ) external onlyLimitOrderProtocol {
         uint32 orderId = uint32(bytes4(extraData));
         bytes32 storedOrderHash = _ordersIdsHashes[order.maker.get()][orderId];
->>>>>>> 3d687483
         if (storedOrderHash == 0x0) {
             _ordersIdsHashes[order.maker.get()][orderId] = orderHash;
         } else if (storedOrderHash != orderHash) {
