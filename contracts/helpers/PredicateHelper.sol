--- conflicted
+++ resolved
@@ -2,19 +2,13 @@
 
 pragma solidity 0.8.17;
 
-<<<<<<< HEAD
-=======
 import "../libraries/CalldataLib.sol";
->>>>>>> 534db135
 import "./NonceManager.sol";
 
 /// @title A helper contract for executing boolean functions on arbitrary target call results
 contract PredicateHelper is NonceManager {
-<<<<<<< HEAD
-=======
     using CalldataLib for bytes;
 
->>>>>>> 534db135
     error ArbitraryStaticCallFailed();
 
     /// @notice Calls every target with corresponding data
