--- conflicted
+++ resolved
@@ -13,29 +13,10 @@
 contract ContractRFQ is IERC1271, EIP712Alien, ERC20 {
     using SafeERC20 for IERC20;
     using ArgumentsDecoder for bytes;
-<<<<<<< HEAD
+    using OrderRFQLib for OrderRFQLib.OrderRFQ;
 
     error NotAllowedToken();
     error BadPrice();
-
-    bytes32 constant public LIMIT_ORDER_RFQ_TYPEHASH = keccak256(
-        "OrderRFQ("
-            "uint256 info,"
-            "address makerAsset,"
-            "address takerAsset,"
-            "address maker,"
-            "address allowedSender,"
-            "uint256 makingAmount,"
-            "uint256 takingAmount"
-        ")"
-    );
-
-    uint256 constant private _FROM_INDEX = 0;
-    uint256 constant private _TO_INDEX = 1;
-    uint256 constant private _AMOUNT_INDEX = 2;
-=======
-    using OrderRFQLib for OrderRFQLib.OrderRFQ;
->>>>>>> 2905f32d
 
     address immutable public protocol;
     IERC20 immutable public token0;
@@ -94,24 +75,13 @@
 
         if(
             (
-<<<<<<< HEAD
-                (order.makerAsset != token0 || order.takerAsset != token1) &&
-                (order.makerAsset != token1 || order.takerAsset != token0)
+                (order.makerAsset != address(token0) || order.takerAsset != address(token1)) &&
+                (order.makerAsset != address(token1) || order.takerAsset != address(token0))
             ) ||
             order.makingAmount * fee > order.takingAmount * 1e18 ||
             order.maker != address(this) || // TODO: remove redundant check
             _hash(order) != hash
         ) revert BadPrice();
-=======
-                (order.makerAsset == address(token0) && order.takerAsset == address(token1)) ||
-                (order.makerAsset == address(token1) && order.takerAsset == address(token0))
-            ) &&
-            order.makingAmount * fee <= order.takingAmount * 1e18 &&
-            order.maker == address(this) && // TODO: remove redundant check
-            _hash(order) == hash,
-            "ContractRFQ: bad price"
-        );
->>>>>>> 2905f32d
 
         return this.isValidSignature.selector;
     }
