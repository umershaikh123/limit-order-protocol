// SPDX-License-Identifier: MIT

pragma solidity ^0.8.0;

import "@openzeppelin/contracts/interfaces/IERC1271.sol";
import "@openzeppelin/contracts/token/ERC20/ERC20.sol";

import "../LimitOrderProtocol.sol";
import "../OrderLib.sol";
import { EIP712Alien } from "./EIP712Alien.sol";

contract ContractRFQ is IERC1271, EIP712Alien, ERC20 {
    using SafeERC20 for IERC20;
    using OrderLib for OrderLib.Order;
    using AddressLib for Address;

    error NotAllowedToken();
    error BadPrice();
    error MalformedSignature();

    address immutable public protocol;
    IERC20 immutable public token0;
    IERC20 immutable public token1;
    uint256 immutable public fee;
    uint256 immutable public fee2;

    constructor(
        address _protocol,
        IERC20 _token0,
        IERC20 _token1,
        uint256 _fee,
        string memory name,
        string memory symbol
    )
        EIP712Alien(_protocol, "1inch Limit Order Protocol", "3")
        ERC20(name, symbol)
    {
        protocol = _protocol;
        token0 = _token0;
        token1 = _token1;
        fee = _fee;
        fee2 = 2e18 * _fee / (1e18 + _fee);
        _token0.approve(_protocol, type(uint256).max);
        _token1.approve(_protocol, type(uint256).max);
    }

    function decimals() public pure override returns (uint8) {
        return 6;
    }

    function deposit(IERC20 token, uint256 amount) public {
        depositFor(token, amount, msg.sender);
    }

    function depositFor(IERC20 token, uint256 amount, address to) public {
        if (token != token0 && token != token1) revert NotAllowedToken();

        _mint(to, amount * fee2 / 1e18);
        token.safeTransferFrom(msg.sender, address(this), amount);
    }

    function withdraw(IERC20 token, uint256 amount) public {
        withdrawFor(token, amount, msg.sender);
    }

    function withdrawFor(IERC20 token, uint256 amount, address to) public {
        if (token != token0 && token != token1) revert NotAllowedToken();

        _burn(msg.sender, amount);
        token.safeTransfer(to, amount * fee2 / 1e18);
    }

    function isValidSignature(bytes32 hash, bytes calldata signature) external view override returns(bytes4) {
        if (signature.length != 7 * 0x20) revert MalformedSignature();

<<<<<<< HEAD
        OrderRFQLib.OrderRFQ calldata order;
=======
        OrderLib.Order calldata order;
>>>>>>> 3d687483
        /// @solidity memory-safe-assembly
        assembly { // solhint-disable-line no-inline-assembly
            order := signature.offset
        }

        // TODO: use 3 different custom reverts
        if (
            (
                (order.makerAsset.get() != address(token0) || order.takerAsset.get() != address(token1)) &&
                (order.makerAsset.get() != address(token1) || order.takerAsset.get() != address(token0))
            ) ||
            order.makingAmount * fee > order.takingAmount * 1e18 ||
            order.hash(_domainSeparatorV4()) != hash
        ) revert BadPrice();

        return this.isValidSignature.selector;
    }
}<|MERGE_RESOLUTION|>--- conflicted
+++ resolved
@@ -73,11 +73,7 @@
     function isValidSignature(bytes32 hash, bytes calldata signature) external view override returns(bytes4) {
         if (signature.length != 7 * 0x20) revert MalformedSignature();
 
-<<<<<<< HEAD
-        OrderRFQLib.OrderRFQ calldata order;
-=======
         OrderLib.Order calldata order;
->>>>>>> 3d687483
         /// @solidity memory-safe-assembly
         assembly { // solhint-disable-line no-inline-assembly
             order := signature.offset
