--- conflicted
+++ resolved
@@ -27,10 +27,7 @@
     }
 
     function preInteraction(
-<<<<<<< HEAD
-=======
         OrderLib.Order calldata order,
->>>>>>> 3d687483
         bytes32 orderHash,
         address taker,
         uint256 makingAmount,
@@ -39,11 +36,6 @@
     ) external override {
         if (hashes[orderHash] == false) revert IncorrectOrderHash();
 
-<<<<<<< HEAD
-        if (nextInteractiveData.length != 0) {
-            IPreInteraction(address(bytes20(nextInteractiveData))).preInteraction(
-                orderHash, maker, taker, makingAmount, takingAmount, remainingMakerAmount, nextInteractiveData[20:]
-=======
         if (extraData.length != 0) {
             IPreInteraction(address(bytes20(extraData))).preInteraction(
                 order,
@@ -52,7 +44,6 @@
                 makingAmount,
                 takingAmount,
                 extraData[20:]
->>>>>>> 3d687483
             );
         }
     }
